--- conflicted
+++ resolved
@@ -581,11 +581,7 @@
   Year = {2014},
   Volume = {15},
   Pages = {1593--1623},
-<<<<<<< HEAD
-  Url  = {\url{{http://jmlr.org/papers/v15/hoffman14a.html}}}
-=======
   url  = {\url{http://jmlr.org/papers/v15/hoffman14a.html}}
->>>>>>> 0b7a10fd
 }
 
 @inproceedings{Hoffman:2010,
