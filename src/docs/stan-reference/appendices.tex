--- conflicted
+++ resolved
@@ -1072,7 +1072,107 @@
 
 \chapter{Mathematical Functions}\label{math-functions.appendix}
 
-<<<<<<< HEAD
+
+\section{acos}\label{acos-appendix.section}
+$\arccos(x)$ is the principal arc (inverse) cosine (in radians) function.
+%
+\[
+\frac{\partial \, \arccos(x)}{\partial x} = -\frac{1}{\sqrt{1-x^2}}
+\]
+
+
+\section{acosh}\label{acosh-appendix.section}
+$\cosh^{-1}(x)$ is the inverse hyperbolic cosine (in radians) function.
+%
+\[
+\cosh^{-1}(x)=\ln\left(x+\sqrt{x^2-1}\right)
+\]
+%
+\[
+\frac{\partial \, \cosh^{-1}(x)}{\partial x} = \frac{1}{\sqrt{x^2-1}}
+\]
+
+\section{asin}\label{asin-appendix.section}
+$\arcsin(x)$ is the principal arc (inverse) sine (in radians) function.
+%
+\[
+\frac{\partial \, \arcsin(x)}{\partial x} = \frac{1}{\sqrt{1-x^2}}>
+\]
+
+\section{asinh}\label{asinh-appendix.section}
+$\sinh^{-1}(x)$ is the inverse hyperbolic sine (in radians) function.
+%
+\[
+\sinh^{-1}(x)=\ln\left(x+\sqrt{x^2+1}\right)
+\]
+%
+\[
+\frac{\partial \, \sinh^{-1}(x)}{\partial x} = \frac{1}{\sqrt{x^2+1}}
+\]
+
+\section{atan}\label{atan-appendix.section}
+$\arctan(x)$ is the principal arc (inverse) tangent (in radians) function.
+%
+\[
+\frac{\partial \, \arctan(x)}{\partial x} = \frac{1}{x^2+1}
+\]
+
+\section{atanh}\label{atanh-appendix.section}
+$\tanh^{-1}(x)$ is the inverse hyperbolic tangent (in radians) function.
+%
+\[
+\tanh^{-1}(x)=\frac{1}{2}\ln\left(\frac{1+x}{1-x}\right)
+\]
+%
+\[
+\frac{\partial \, \tanh^{-1}(x)}{\partial x} = \frac{1}{1-x^2}
+\]
+
+\section{bessel\_first\_kind}\label{bessel-first-kind-appendix.section}
+$J_v(x)$ is the bessel function of the first kind of order $v$.
+%
+\[
+J_v(x)=\left(\frac{1}{2}x\right)^v
+	\sum_{k=0}^\infty \frac{\left(-\frac{1}{4}x^2\right)^k}{k!\, \Gamma(v+k+1)}
+\]
+%
+\[
+\frac{\partial \, J_v(x)}{\partial x} = \frac{v}{x}J_v(x)-J_{v+1}(x)
+\]
+
+\section{bessel\_second\_kind}\label{bessel-second-kind-appendix.section}
+$Y_v(x)$ is the bessel function of the second kind of order $v$ for positive $x$.
+%
+\[
+Y_v(x)=\frac{J_v(x)\cos(v\pi)-J_{-v}(x)}{\sin(v\pi)}
+\]
+%
+\[
+\frac{\partial \, Y_v(x)}{\partial x} = \frac{v}{x}Y_v(x)-Y_{v+1}(x)
+\]
+
+\section{erf}\label{erf-appendix.section}
+$\erf(x)$ is the error function (also known as the Gauss error function).
+%
+\[
+\erf(x)=\frac{2}{\sqrt{\pi}}\int_0^x e^{-t^2}dt
+\]
+%
+\[
+\frac{\partial \, \erf(x)}{\partial x} = \frac{2}{\sqrt{\pi}} e^{-x^2}
+\]
+
+\section{erfc}\label{erfc-appendix.section}
+$\erfc(x)$ is the complementary error function (also known as the Gauss complementary error function).
+%
+\[
+\erfc(x)=\frac{2}{\sqrt{\pi}}\int_x^\infty e^{-t^2}dt
+\]
+%
+\[
+\frac{\partial \, \erfc(x)}{\partial x} = -\frac{2}{\sqrt{\pi}} e^{-x^2}
+\]
+
 \section{falling\_factorial}\label{falling-factorial-appendix.section}
 $(x)_n$ is the falling factorial function.
 %
@@ -1086,106 +1186,6 @@
 %
 \[
 \frac{\partial \, (x)_n}{\partial n} = -(x)_n\Psi(n+1)
-=======
-
-\section{acos}\label{acos-appendix.section}
-$\arccos(x)$ is the principal arc (inverse) cosine (in radians) function.
-%
-\[
-\frac{\partial \, \arccos(x)}{\partial x} = -\frac{1}{\sqrt{1-x^2}}
-\]
-
-
-\section{acosh}\label{acosh-appendix.section}
-$\cosh^{-1}(x)$ is the inverse hyperbolic cosine (in radians) function.
-%
-\[
-\cosh^{-1}(x)=\ln\left(x+\sqrt{x^2-1}\right)
-\]
-%
-\[
-\frac{\partial \, \cosh^{-1}(x)}{\partial x} = \frac{1}{\sqrt{x^2-1}}
-\]
-
-\section{asin}\label{asin-appendix.section}
-$\arcsin(x)$ is the principal arc (inverse) sine (in radians) function.
-%
-\[
-\frac{\partial \, \arcsin(x)}{\partial x} = \frac{1}{\sqrt{1-x^2}}>
-\]
-
-\section{asinh}\label{asinh-appendix.section}
-$\sinh^{-1}(x)$ is the inverse hyperbolic sine (in radians) function.
-%
-\[
-\sinh^{-1}(x)=\ln\left(x+\sqrt{x^2+1}\right)
-\]
-%
-\[
-\frac{\partial \, \sinh^{-1}(x)}{\partial x} = \frac{1}{\sqrt{x^2+1}}
-\]
-
-\section{atan}\label{atan-appendix.section}
-$\arctan(x)$ is the principal arc (inverse) tangent (in radians) function.
-%
-\[
-\frac{\partial \, \arctan(x)}{\partial x} = \frac{1}{x^2+1}
-\]
-
-\section{atanh}\label{atanh-appendix.section}
-$\tanh^{-1}(x)$ is the inverse hyperbolic tangent (in radians) function.
-%
-\[
-\tanh^{-1}(x)=\frac{1}{2}\ln\left(\frac{1+x}{1-x}\right)
-\]
-%
-\[
-\frac{\partial \, \tanh^{-1}(x)}{\partial x} = \frac{1}{1-x^2}
-\]
-
-\section{bessel\_first\_kind}\label{bessel-first-kind-appendix.section}
-$J_v(x)$ is the bessel function of the first kind of order $v$.
-%
-\[
-J_v(x)=\left(\frac{1}{2}x\right)^v
-	\sum_{k=0}^\infty \frac{\left(-\frac{1}{4}x^2\right)^k}{k!\, \Gamma(v+k+1)}
-\]
-%
-\[
-\frac{\partial \, J_v(x)}{\partial x} = \frac{v}{x}J_v(x)-J_{v+1}(x)
-\]
-
-\section{bessel\_second\_kind}\label{bessel-second-kind-appendix.section}
-$Y_v(x)$ is the bessel function of the second kind of order $v$ for positive $x$.
-%
-\[
-Y_v(x)=\frac{J_v(x)\cos(v\pi)-J_{-v}(x)}{\sin(v\pi)}
-\]
-%
-\[
-\frac{\partial \, Y_v(x)}{\partial x} = \frac{v}{x}Y_v(x)-Y_{v+1}(x)
-\]
-
-\section{erf}\label{erf-appendix.section}
-$\erf(x)$ is the error function (also known as the Gauss error function).
-%
-\[
-\erf(x)=\frac{2}{\sqrt{\pi}}\int_0^x e^{-t^2}dt
-\]
-%
-\[
-\frac{\partial \, \erf(x)}{\partial x} = \frac{2}{\sqrt{\pi}} e^{-x^2}
-\]
-
-\section{erfc}\label{erfc-appendix.section}
-$\erfc(x)$ is the complementary error function (also known as the Gauss complementary error function).
-%
-\[
-\erfc(x)=\frac{2}{\sqrt{\pi}}\int_x^\infty e^{-t^2}dt
-\]
-%
-\[
-\frac{\partial \, \erfc(x)}{\partial x} = -\frac{2}{\sqrt{\pi}} e^{-x^2}
 \]
 
 \section{gamma\_p}\label{gamma-p-appendix.section}
@@ -1218,7 +1218,6 @@
 %
 \[
 \frac{\partial \, Q(a,z)}{\partial z} = -\frac{z^{a-1}e^{-z}}{\Gamma(a)}
->>>>>>> 08c9a7df
 \]
 
 \section{Phi}\label{Phi-appendix.section}
