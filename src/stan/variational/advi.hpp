#ifndef STAN_VARIATIONAL_ADVI_HPP
#define STAN_VARIATIONAL_ADVI_HPP

#include <stan/math/prim/scal/err/check_positive.hpp>

#include <stan/model/util.hpp>

#include <stan/services/io/write_iteration_csv.hpp>
#include <stan/services/io/write_iteration.hpp>
#include <stan/services/error_codes.hpp>

#include <stan/variational/advi_params_normal_fullrank.hpp>
#include <stan/variational/advi_params_normal_meanfield.hpp>

#include <stan/io/dump.hpp>

#include <boost/circular_buffer.hpp>
#include <ostream>
#include <limits>
#include <vector>
#include <numeric>
#include <algorithm>

namespace stan {

  namespace variational {

    /**
     * AUTOMATIC DIFFERENTIATION VARIATIONAL INFERENCE
     *
     * Calculates the "blackbox" Evidence Lower BOund (ELBO) by sampling
     * from the standard multivariate normal (for now), affine transform
     * the sample, and evaluating the log joint, adjusted by the entropy
     * term of the normal
     *
     * @tparam M                     class of model
     * @tparam BaseRNG               class of random number generator
     * @param  m                     stan model
     * @param  cont_params           initialization of continuous parameters
     * @param  n_monte_carlo_grad    number of samples for gradient computation
     * @param  n_monte_carlo_elbo    number of samples for ELBO computation
     * @param  eta_adagrad           eta parameter for adaGrad
     * @param  rng                   random number generator
     * @param  eval_elbo             evaluate ELBO at every "eval_elbo" iters
     * @param  n_posterior_samples   number of samples to draw from posterior
     * @param  print_stream          stream for convergence assessment output
     * @param  output_stream         stream for parameters output
     * @param  diagnostic_stream     stream for ELBO output
     */
    template <class M, class BaseRNG>
    class advi {
    public:
      advi(M& m,
           Eigen::VectorXd& cont_params,
           int n_monte_carlo_grad,
           int n_monte_carlo_elbo,
           double eta_adagrad,
           BaseRNG& rng,
           int eval_elbo,
           int n_posterior_samples,
           std::ostream* print_stream,
           std::ostream* output_stream,
           std::ostream* diagnostic_stream):
        model_(m),
        cont_params_(cont_params),
        rng_(rng),
        n_monte_carlo_grad_(n_monte_carlo_grad),
        n_monte_carlo_elbo_(n_monte_carlo_elbo),
        eta_adagrad_(eta_adagrad),
        eval_elbo_(eval_elbo),
        n_posterior_samples_(n_posterior_samples),
        print_stream_(print_stream),
        out_stream_(output_stream),
        diag_stream_(diagnostic_stream) {
        static const char* function =
          "stan::variational::advi";

        stan::math::check_positive(function,
                                 "Number of Monte Carlo samples for gradients",
                                 n_monte_carlo_grad_);

        stan::math::check_positive(function,
                                 "Number of Monte Carlo samples for ELBO",
                                 n_monte_carlo_elbo_);

        stan::math::check_positive(function,
                                 "Number of posterior samples for output",
                                 n_posterior_samples_);

        stan::math::check_positive(function, "Eta stepsize", eta_adagrad_);
        }

      /**
       * ELBO
       *
       * Calculates the "blackbox" Evidence Lower BOund (ELBO) by sampling from
       * the variational distribution and then evaluating the log joint,
       * adjusted by the entropy term of the variational distribution.
       *
       * @tparam  T                type of advi_params (meanfield or fullrank)
       * @param   advi_params      variational parameters class
       * @return                   evidence lower bound (elbo)
       */
      template <typename T>
      double calc_ELBO(const T& advi_params) {
        double elbo(0.0);
        int dim = advi_params.dimension();

        Eigen::VectorXd zeta = Eigen::VectorXd::Zero(dim);

        for (int i = 0; i < n_monte_carlo_elbo_; ++i) {
          // Draw from variational distribution
          zeta = advi_params.sample(rng_);

          // Accumulate log probability
          elbo += (model_.template
                   log_prob<false, true>(zeta, print_stream_));
        }
        // Divide to get Monte Carlo integral estimate
        elbo /= n_monte_carlo_elbo_;

        // Add entropy term
        elbo += advi_params.entropy();

        return elbo;
      }

      /**
<<<<<<< HEAD
       * Draws samples from the (converged) posterior, which is a multivariate
       * Gaussian distribution. The posterior can be either a fullrank Gaussian
       * or a mean-field (diagonal) Gaussian.
       *
       * @tparam  T                type of advi_params (meanfield or fullrank)
       * @param   advi_params      variational parameters class
       * @return                   a sample from the posterior distribution
       */
      template <typename T>
      Eigen::VectorXd draw_posterior_sample(const T& advi_params) {
        int dim = advi_params.dimension();
        Eigen::VectorXd eta = Eigen::VectorXd::Zero(dim);

        // Draw from standard normal and transform to real-coordinate space
        for (int d = 0; d < dim; ++d) {
          eta(d) = stan::math::normal_rng(0, 1, rng_);
        }

        return advi_params.loc_scale_transform(eta);
      }

      /**
       * FULL-RANK GRADIENTS
       *
       * Calculates the "blackbox" gradient with respect to BOTH the location
       * vector (mu) and the cholesky factor of the scale matrix (L) in
       * parallel. It uses the same gradient computed from a set of Monte Carlo
       * samples
       *
       * @param muL     mean and cholesky factor of affine transform
       * @param mu_grad gradient of location vector parameter
       * @param L_grad  gradient of scale matrix parameter
       */
      void calc_combined_grad(const advi_params_fullrank& muL,
                              Eigen::VectorXd& mu_grad,
                              Eigen::MatrixXd& L_grad) {
        static const char* function =
          "stan::variational::advi.calc_combined_grad";

        int dim       = muL.dimension();
        double tmp_lp = 0.0;

        stan::math::check_size_match(function,
                        "Dimension of muL", muL.dimension(),
                        "Dimension of variables in model", cont_params_.size());
        stan::math::check_size_match(function,
                        "Dimension of mu grad vector", mu_grad.size(),
                        "Dimension of mean vector in variational q", dim);
        stan::math::check_square(function, "Scale matrix", L_grad);
        stan::math::check_size_match(function,
                        "Dimension of scale matrix", L_grad.rows(),
                        "Dimension of mean vector in variational q", dim);

        // Initialize everything to zero
        mu_grad = Eigen::VectorXd::Zero(dim);
        L_grad  = Eigen::MatrixXd::Zero(dim, dim);
        Eigen::VectorXd tmp_mu_grad = Eigen::VectorXd::Zero(dim);
        Eigen::VectorXd eta = Eigen::VectorXd::Zero(dim);
        Eigen::VectorXd zeta = Eigen::VectorXd::Zero(dim);

        // Naive Monte Carlo integration
        for (int i = 0; i < n_monte_carlo_grad_; ++i) {
          // Draw from standard normal and transform to real-coordinate space
          for (int d = 0; d < dim; ++d) {
            eta(d) = stan::math::normal_rng(0, 1, rng_);
          }
          zeta = muL.loc_scale_transform(eta);

          // Compute gradient step in real-coordinate space
          stan::model::gradient(model_, zeta, tmp_lp, tmp_mu_grad,
                                print_stream_);

          // Update mu
          mu_grad += tmp_mu_grad;

          // Update L (lower triangular)
          for (int ii = 0; ii < dim; ++ii) {
            for (int jj = 0; jj <= ii; ++jj) {
              L_grad(ii, jj) += tmp_mu_grad(ii) * eta(jj);
            }
          }
        }
        mu_grad /= static_cast<double>(n_monte_carlo_grad_);
        L_grad  /= static_cast<double>(n_monte_carlo_grad_);

        // Add gradient of entropy term
        L_grad.diagonal().array() += muL.L_chol().diagonal().array().inverse();
      }


      /**
       * MEAN-FIELD GRADIENTS
       *
       * Calculates the "blackbox" gradient with respect to BOTH the location
       * vector (mu) and the log-std vector (omega) in parallel.
       * It uses the same gradient computed from a set of Monte Carlo
       * samples.
       *
       * @param muomega      mean and log-std vector of affine transform
       * @param mu_grad      gradient of mean vector parameter
       * @param omega_grad   gradient of log-std vector parameter
       */
      void calc_combined_grad(const advi_params_meanfield& muomega,
                              Eigen::VectorXd& mu_grad,
                              Eigen::VectorXd& omega_grad) {
        static const char* function =
          "stan::variational::advi.calc_combined_grad";

        int dim       = muomega.dimension();
        double tmp_lp = 0.0;

        stan::math::check_size_match(function,
                        "Dimension of mu grad vector", mu_grad.size(),
                        "Dimension of mean vector in variational q", dim);
        stan::math::check_size_match(function,
                        "Dimension of omega grad vector", omega_grad.size(),
                        "Dimension of mean vector in variational q", dim);
        stan::math::check_size_match(function,
                        "Dimension of muomega", dim,
                        "Dimension of variables in model", cont_params_.size());

        // Initialize everything to zero
        mu_grad    = Eigen::VectorXd::Zero(dim);
        omega_grad = Eigen::VectorXd::Zero(dim);

        Eigen::VectorXd tmp_mu_grad = Eigen::VectorXd::Zero(dim);

        Eigen::VectorXd eta  = Eigen::VectorXd::Zero(dim);
        Eigen::VectorXd zeta = Eigen::VectorXd::Zero(dim);

        // Naive Monte Carlo integration
        for (int i = 0; i < n_monte_carlo_grad_; ++i) {
          // Draw from standard normal and transform to real-coordinate space
          for (int d = 0; d < dim; ++d) {
            eta(d) = stan::math::normal_rng(0, 1, rng_);
          }
          zeta = muomega.loc_scale_transform(eta);

          stan::math::check_not_nan(function, "zeta", zeta);

          // Compute gradient step in real-coordinate space
          stan::model::gradient(model_, zeta, tmp_lp, tmp_mu_grad,
                                print_stream_);

          // Update mu
          mu_grad.array() = mu_grad.array() + tmp_mu_grad.array();

          // Update omega
          omega_grad.array() = omega_grad.array()
            + tmp_mu_grad.array().cwiseProduct(eta.array());
        }
        mu_grad    /= static_cast<double>(n_monte_carlo_grad_);
        omega_grad /= static_cast<double>(n_monte_carlo_grad_);

        // Multiply by exp(omega)
        omega_grad.array() =
          omega_grad.array().cwiseProduct(muomega.omega().array().exp());

        // Add gradient of entropy term (just equal to element-wise 1 here)
        omega_grad.array() += 1.0;
      }


      /**
=======
>>>>>>> 9da1d4cf
       * FULL-RANK ROBBINS-MONRO ADAGRAD
       *
       * Runs stochastic gradient ascent for some number of iterations
       *
       * @param muL            mean and cholesky factor of affine transform
       * @param tol_rel_obj    relative tolerance parameter for convergence
       * @param max_iterations max number of iterations to run algorithm
       */
      void robbins_monro_adagrad(advi_params_normal_fullrank& muL,
                                    double tol_rel_obj,
                                    int max_iterations) {
        static const char* function =
          "stan::variational::advi.robbins_monro_adagrad";

        stan::math::check_positive(function,
                                   "Relative objective function tolerance",
                                   tol_rel_obj);
        stan::math::check_positive(function,
                                   "Maximum iterations",
                                   max_iterations);

        // Gradients
        Eigen::VectorXd mu_grad = Eigen::VectorXd::Zero(model_.num_params_r());
        Eigen::MatrixXd L_grad  = Eigen::MatrixXd::Zero(model_.num_params_r(),
                                                        model_.num_params_r());

        // ADAgrad parameters
        double tau = 1.0;
        Eigen::VectorXd mu_s = Eigen::VectorXd::Zero(model_.num_params_r());
        Eigen::MatrixXd L_s  = Eigen::MatrixXd::Zero(model_.num_params_r(),
                                                     model_.num_params_r());

        // RMSprop window_size
        double window_size = 10.0;
        double post_factor = 1.0 / window_size;
        double pre_factor  = 1.0 - post_factor;

        // Initialize ELBO and convergence tracking variables
        double elbo(0.0);
        double elbo_prev = std::numeric_limits<double>::min();
        double delta_elbo = std::numeric_limits<double>::max();
        double delta_elbo_ave = std::numeric_limits<double>::max();
        double delta_elbo_med = std::numeric_limits<double>::max();

        // Heuristic to estimate how far to look back in rolling window
        int cb_size = static_cast<int>(
                std::max(0.1*max_iterations/static_cast<double>(eval_elbo_),
                         1.0));
        boost::circular_buffer<double> cb(cb_size);

        // Print stuff
        if (print_stream_) {
          *print_stream_ << "  iter"
                         << "       ELBO"
                         << "   delta_ELBO_mean"
                         << "   delta_ELBO_med"
                         << "   notes "
                         << std::endl;
        }

        // Timing variables
        clock_t start = clock();
        clock_t end;
        double delta_t;

        // Main loop
        std::vector<double> print_vector;
        bool do_more_iterations = true;
        int iter_counter = 0;
        while (do_more_iterations) {
          // Compute gradient using Monte Carlo integration
          muL.calc_grad(mu_grad, L_grad,
                        model_, cont_params_, n_monte_carlo_grad_, rng_,
                        print_stream_);

          // Accumulate S vector for ADAgrad
          mu_s.array() += mu_grad.array().square();
          L_s.array()  += L_grad.array().square();

          // RMSprop moving average weighting
          mu_s.array() = pre_factor * mu_s.array()
                         + post_factor *
                         mu_grad.array().square();
          L_s.array()  = pre_factor * L_s.array()
                         + post_factor *
                         L_grad.array().square();

          // Take ADAgrad or rmsprop step
          muL.set_mu(muL.mu().array() + eta_adagrad_ * mu_grad.array()
             / (tau + mu_s.array().sqrt()));
          muL.set_L_chol(muL.L_chol().array() + eta_adagrad_ * L_grad.array()
             / (tau + L_s.array().sqrt()));

          // Check for convergence every "eval_elbo_"th iteration
          if (iter_counter % eval_elbo_ == 0) {
            elbo_prev = elbo;
            elbo = calc_ELBO(muL);
            delta_elbo = rel_decrease(elbo, elbo_prev);
            cb.push_back(delta_elbo);
            delta_elbo_ave = std::accumulate(cb.begin(), cb.end(), 0.0)
                             / static_cast<double>(cb.size());
            delta_elbo_med = circ_buff_median(cb);
            if (print_stream_) {
              *print_stream_
                        << "  "
                        << std::setw(4) << iter_counter
                        << "  "
                        << std::right << std::setw(9) << std::setprecision(1)
                        << elbo
                        << "  "
                        << std::setw(16) << std::fixed << std::setprecision(3)
                        << delta_elbo_ave
                        << "  "
                        << std::setw(15) << std::fixed << std::setprecision(3)
                        << delta_elbo_med;
            }

            if (diag_stream_) {
              end = clock();
              delta_t = static_cast<double>(end - start) / CLOCKS_PER_SEC;

              print_vector.clear();
              print_vector.push_back(delta_t);
              print_vector.push_back(elbo);
              services::io::write_iteration_csv(*diag_stream_,
                                                iter_counter, print_vector);
            }

            if (delta_elbo_ave < tol_rel_obj) {
              if (print_stream_)
                *print_stream_ << "   MEAN ELBO CONVERGED";
              do_more_iterations = false;
            }

            if (delta_elbo_med < tol_rel_obj) {
              if (print_stream_)
                *print_stream_ << "   MEDIAN ELBO CONVERGED";
              do_more_iterations = false;
            }

            if (iter_counter > 100) {
              if (delta_elbo_med > 0.5 || delta_elbo_ave > 0.5) {
                if (print_stream_)
                  *print_stream_ << "   MAY BE DIVERGING... INSPECT ELBO";
              }
            }

            if (print_stream_)
              *print_stream_ << std::endl;
          }

          // Check for max iterations
          if (iter_counter == max_iterations) {
            if (print_stream_)
              *print_stream_ << "MAX ITERATIONS" << std::endl;
            do_more_iterations = false;
          }

          ++iter_counter;
        }
      }

      /**
       * MEAN-FIELD ROBBINS-MONRO ADAGRAD
       *
       * Runs stochastic gradient ascent for some number of iterations
       *
       * @param muomega         mean and log-std vector of affine transform
       * @param tol_rel_obj     relative tolerance parameter for convergence
       * @param max_iterations  max number of iterations to run algorithm
       */
      void robbins_monro_adagrad(advi_params_normal_meanfield& muomega,
                                    double tol_rel_obj,
                                    int max_iterations) {
        static const char* function =
          "stan::variational::advi.robbins_monro_adagrad";

        stan::math::check_positive(function,
                                   "Relative objective function tolerance",
                                   tol_rel_obj);
        stan::math::check_positive(function,
                                   "Maximum iterations",
                                   max_iterations);

        // Gradients
        Eigen::VectorXd mu_grad =
          Eigen::VectorXd::Zero(model_.num_params_r());
        Eigen::VectorXd omega_grad =
          Eigen::VectorXd::Zero(model_.num_params_r());

        // ADAgrad parameters
        double tau = 1.0;
        Eigen::VectorXd mu_s =
          Eigen::VectorXd::Zero(model_.num_params_r());
        Eigen::VectorXd omega_s =
          Eigen::VectorXd::Zero(model_.num_params_r());

        // RMSprop window_size
        double window_size = 10.0;
        double post_factor = 1.0 / window_size;
        double pre_factor  = 1.0 - post_factor;

        // Initialize ELBO and convergence tracking variables
        double elbo(0.0);
        double elbo_prev      = std::numeric_limits<double>::min();
        double delta_elbo     = std::numeric_limits<double>::max();
        double delta_elbo_ave = std::numeric_limits<double>::max();
        double delta_elbo_med = std::numeric_limits<double>::max();

        // Heuristic to estimate how far to look back in rolling window
        int cb_size = static_cast<int>(
                std::max(0.1*max_iterations/static_cast<double>(eval_elbo_),
                         1.0));
        boost::circular_buffer<double> cb(cb_size);

        // Print stuff
        if (print_stream_) {
          *print_stream_ << "  iter"
                         << "       ELBO"
                         << "   delta_ELBO_mean"
                         << "   delta_ELBO_med"
                         << "   notes "
                         << std::endl;
        }

        // Timing variables
        clock_t start = clock();
        clock_t end;
        double delta_t;

        // Main loop
        std::vector<double> print_vector;
        bool do_more_iterations = true;
        int iter_counter = 0;
        while (do_more_iterations) {
          // Compute gradient using Monte Carlo integration
          muomega.calc_grad(mu_grad, omega_grad,
                            model_, cont_params_, n_monte_carlo_grad_, rng_,
                            print_stream_);

          // Accumulate S vector for ADAgrad
          mu_s.array()     += mu_grad.array().square();
          omega_s.array()  += omega_grad.array().square();

          // RMSprop moving average weighting
          mu_s.array() = pre_factor * mu_s.array()
                       + post_factor * mu_grad.array().square();
          omega_s.array() = pre_factor * omega_s.array()
                          + post_factor * omega_grad.array().square();

          // Take ADAgrad or rmsprop step
          muomega.set_mu( muomega.mu().array()
            + eta_adagrad_ * mu_grad.array()
            / (tau + mu_s.array().sqrt()) );
          muomega.set_omega( muomega.omega().array()
            + eta_adagrad_ * omega_grad.array()
            / (tau + omega_s.array().sqrt()) );

          // Check for convergence every "eval_elbo_"th iteration
          if (iter_counter % eval_elbo_ == 0) {
            elbo_prev  = elbo;
            elbo       = calc_ELBO(muomega);
            delta_elbo = rel_decrease(elbo, elbo_prev);
            cb.push_back(delta_elbo);
            delta_elbo_ave = std::accumulate(cb.begin(), cb.end(), 0.0)
                             / static_cast<double>(cb.size());
            delta_elbo_med = circ_buff_median(cb);
            if (print_stream_) {
              *print_stream_
                        << "  "
                        << std::setw(4) << iter_counter
                        << "  "
                        << std::right << std::setw(9) << std::setprecision(1)
                        << elbo
                        << "  "
                        << std::setw(16) << std::fixed << std::setprecision(3)
                        << delta_elbo_ave
                        << "  "
                        << std::setw(15) << std::fixed << std::setprecision(3)
                        << delta_elbo_med;
            }

            if (diag_stream_) {
              end = clock();
              delta_t = static_cast<double>(end - start) / CLOCKS_PER_SEC;

              print_vector.clear();
              print_vector.push_back(delta_t);
              print_vector.push_back(elbo);
              services::io::write_iteration_csv(*diag_stream_,
                                                iter_counter, print_vector);
            }

            if (delta_elbo_ave < tol_rel_obj) {
              if (print_stream_)
                *print_stream_ << "   MEAN ELBO CONVERGED";
              do_more_iterations = false;
            }

            if (delta_elbo_med < tol_rel_obj) {
              if (print_stream_)
                *print_stream_ << "   MEDIAN ELBO CONVERGED";
              do_more_iterations = false;
            }

            if (iter_counter > 100) {
              if (delta_elbo_med > 0.5 || delta_elbo_ave > 0.5) {
                if (print_stream_)
                  *print_stream_ << "   MAY BE DIVERGING... INSPECT ELBO";
              }
            }

            if (print_stream_)
              *print_stream_ << std::endl;
          }

          // Check for max iterations
          if (iter_counter == max_iterations) {
            if (print_stream_)
              *print_stream_ << "MAX ITERATIONS REACHED" << std::endl;
            do_more_iterations = false;
          }

          ++iter_counter;
        }
      }

      int run_fullrank(double tol_rel_obj, int max_iterations) {
        if (print_stream_) {
          *print_stream_
            << "This is Automatic Differentiation Variational Inference"
            << " (full-rank)." << std::endl << std::endl;
        }

        if (diag_stream_) {
          *diag_stream_ << "iter,time_in_seconds,ELBO" << std::endl;
        }

        // initialize variational approximation
        Eigen::VectorXd mu = cont_params_;
        Eigen::MatrixXd L  = Eigen::MatrixXd::Identity(model_.num_params_r(),
                                                       model_.num_params_r());
        advi_params_normal_fullrank muL = advi_params_normal_fullrank(mu, L);

        // run inference algorithm
        robbins_monro_adagrad(muL, tol_rel_obj, max_iterations);

        // get mean of posterior approximation and write on first output line
        cont_params_ = muL.mu();
        std::vector<double> cont_vector(cont_params_.size());
        for (int i = 0; i < cont_params_.size(); ++i)
          cont_vector.at(i) = cont_params_(i);
        std::vector<int> disc_vector;

        if (out_stream_) {
          services::io::write_iteration(*out_stream_, model_, rng_,
                          0.0, cont_vector, disc_vector);
        }

        // draw more samples from posterior and write on subsequent lines
        if (out_stream_) {
          for (int n = 0; n < n_posterior_samples_; ++n) {
            cont_params_ = muL.sample(rng_);
            for (int i = 0; i < cont_params_.size(); ++i)
              cont_vector.at(i) = cont_params_(i);
            services::io::write_iteration(*out_stream_, model_, rng_,
                          0.0, cont_vector, disc_vector);
          }
        }

        return stan::services::error_codes::OK;
      }

      int run_meanfield(double tol_rel_obj, int max_iterations) {
        if (print_stream_) {
          *print_stream_
            << "This is Automatic Differentiation Variational Inference"
            << " (mean-field)." << std::endl << std::endl;
        }

        if (diag_stream_) {
          *diag_stream_ << "iter,time_in_seconds,ELBO" << std::endl;
        }

        // initialize variational approximation
        Eigen::VectorXd mu     = cont_params_;
        Eigen::MatrixXd omega  = Eigen::VectorXd::Constant(
                                                model_.num_params_r(), 0.0);
                                                // initializing omega = 0
                                                // means sigma = 1
        advi_params_normal_meanfield muomega = advi_params_normal_meanfield(mu, omega);

        // run inference algorithm
        robbins_monro_adagrad(muomega, tol_rel_obj, max_iterations);

        // get mean of posterior approximation and write on first output line
        cont_params_ = muomega.mu();
        std::vector<double> cont_vector(cont_params_.size());
        for (int i = 0; i < cont_params_.size(); ++i)
          cont_vector.at(i) = cont_params_(i);
        std::vector<int> disc_vector;

        if (out_stream_) {
          services::io::write_iteration(*out_stream_, model_, rng_,
                          0.0, cont_vector, disc_vector);
        }

        // draw more samples from posterior and write on subsequent lines
        if (out_stream_) {
          for (int n = 0; n < n_posterior_samples_; ++n) {
            cont_params_ = muomega.sample(rng_);
            for (int i = 0; i < cont_params_.size(); ++i)
              cont_vector.at(i) = cont_params_(i);
            services::io::write_iteration(*out_stream_, model_, rng_,
                          0.0, cont_vector, disc_vector);
          }
        }

        return stan::services::error_codes::OK;
      }

      // Helper function: compute the median of a circular buffer
      double circ_buff_median(const boost::circular_buffer<double>& cb) {
          // FIXME: naive implementation; creates a copy as a vector
          std::vector<double> v;
          for (boost::circular_buffer<double>::const_iterator i = cb.begin();
                i != cb.end(); ++i) {
            v.push_back(*i);
          }

          size_t n = v.size() / 2;
          std::nth_element(v.begin(), v.begin()+n, v.end());
          return v[n];
      }

      // Helper function: compute relative decrease between two doubles
      double rel_decrease(double prev, double curr) const {
        return std::abs(curr - prev) / std::abs(prev);
      }

    protected:
      M& model_;
      Eigen::VectorXd& cont_params_;
      BaseRNG& rng_;
      int n_monte_carlo_grad_;
      int n_monte_carlo_elbo_;
      double eta_adagrad_;
      int eval_elbo_;
      int n_posterior_samples_;
      std::ostream* print_stream_;
      std::ostream* out_stream_;
      std::ostream* diag_stream_;
    };
  }  // variational
}  // stan

#endif
<|MERGE_RESOLUTION|>--- conflicted
+++ resolved
@@ -126,173 +126,6 @@
       }
 
       /**
-<<<<<<< HEAD
-       * Draws samples from the (converged) posterior, which is a multivariate
-       * Gaussian distribution. The posterior can be either a fullrank Gaussian
-       * or a mean-field (diagonal) Gaussian.
-       *
-       * @tparam  T                type of advi_params (meanfield or fullrank)
-       * @param   advi_params      variational parameters class
-       * @return                   a sample from the posterior distribution
-       */
-      template <typename T>
-      Eigen::VectorXd draw_posterior_sample(const T& advi_params) {
-        int dim = advi_params.dimension();
-        Eigen::VectorXd eta = Eigen::VectorXd::Zero(dim);
-
-        // Draw from standard normal and transform to real-coordinate space
-        for (int d = 0; d < dim; ++d) {
-          eta(d) = stan::math::normal_rng(0, 1, rng_);
-        }
-
-        return advi_params.loc_scale_transform(eta);
-      }
-
-      /**
-       * FULL-RANK GRADIENTS
-       *
-       * Calculates the "blackbox" gradient with respect to BOTH the location
-       * vector (mu) and the cholesky factor of the scale matrix (L) in
-       * parallel. It uses the same gradient computed from a set of Monte Carlo
-       * samples
-       *
-       * @param muL     mean and cholesky factor of affine transform
-       * @param mu_grad gradient of location vector parameter
-       * @param L_grad  gradient of scale matrix parameter
-       */
-      void calc_combined_grad(const advi_params_fullrank& muL,
-                              Eigen::VectorXd& mu_grad,
-                              Eigen::MatrixXd& L_grad) {
-        static const char* function =
-          "stan::variational::advi.calc_combined_grad";
-
-        int dim       = muL.dimension();
-        double tmp_lp = 0.0;
-
-        stan::math::check_size_match(function,
-                        "Dimension of muL", muL.dimension(),
-                        "Dimension of variables in model", cont_params_.size());
-        stan::math::check_size_match(function,
-                        "Dimension of mu grad vector", mu_grad.size(),
-                        "Dimension of mean vector in variational q", dim);
-        stan::math::check_square(function, "Scale matrix", L_grad);
-        stan::math::check_size_match(function,
-                        "Dimension of scale matrix", L_grad.rows(),
-                        "Dimension of mean vector in variational q", dim);
-
-        // Initialize everything to zero
-        mu_grad = Eigen::VectorXd::Zero(dim);
-        L_grad  = Eigen::MatrixXd::Zero(dim, dim);
-        Eigen::VectorXd tmp_mu_grad = Eigen::VectorXd::Zero(dim);
-        Eigen::VectorXd eta = Eigen::VectorXd::Zero(dim);
-        Eigen::VectorXd zeta = Eigen::VectorXd::Zero(dim);
-
-        // Naive Monte Carlo integration
-        for (int i = 0; i < n_monte_carlo_grad_; ++i) {
-          // Draw from standard normal and transform to real-coordinate space
-          for (int d = 0; d < dim; ++d) {
-            eta(d) = stan::math::normal_rng(0, 1, rng_);
-          }
-          zeta = muL.loc_scale_transform(eta);
-
-          // Compute gradient step in real-coordinate space
-          stan::model::gradient(model_, zeta, tmp_lp, tmp_mu_grad,
-                                print_stream_);
-
-          // Update mu
-          mu_grad += tmp_mu_grad;
-
-          // Update L (lower triangular)
-          for (int ii = 0; ii < dim; ++ii) {
-            for (int jj = 0; jj <= ii; ++jj) {
-              L_grad(ii, jj) += tmp_mu_grad(ii) * eta(jj);
-            }
-          }
-        }
-        mu_grad /= static_cast<double>(n_monte_carlo_grad_);
-        L_grad  /= static_cast<double>(n_monte_carlo_grad_);
-
-        // Add gradient of entropy term
-        L_grad.diagonal().array() += muL.L_chol().diagonal().array().inverse();
-      }
-
-
-      /**
-       * MEAN-FIELD GRADIENTS
-       *
-       * Calculates the "blackbox" gradient with respect to BOTH the location
-       * vector (mu) and the log-std vector (omega) in parallel.
-       * It uses the same gradient computed from a set of Monte Carlo
-       * samples.
-       *
-       * @param muomega      mean and log-std vector of affine transform
-       * @param mu_grad      gradient of mean vector parameter
-       * @param omega_grad   gradient of log-std vector parameter
-       */
-      void calc_combined_grad(const advi_params_meanfield& muomega,
-                              Eigen::VectorXd& mu_grad,
-                              Eigen::VectorXd& omega_grad) {
-        static const char* function =
-          "stan::variational::advi.calc_combined_grad";
-
-        int dim       = muomega.dimension();
-        double tmp_lp = 0.0;
-
-        stan::math::check_size_match(function,
-                        "Dimension of mu grad vector", mu_grad.size(),
-                        "Dimension of mean vector in variational q", dim);
-        stan::math::check_size_match(function,
-                        "Dimension of omega grad vector", omega_grad.size(),
-                        "Dimension of mean vector in variational q", dim);
-        stan::math::check_size_match(function,
-                        "Dimension of muomega", dim,
-                        "Dimension of variables in model", cont_params_.size());
-
-        // Initialize everything to zero
-        mu_grad    = Eigen::VectorXd::Zero(dim);
-        omega_grad = Eigen::VectorXd::Zero(dim);
-
-        Eigen::VectorXd tmp_mu_grad = Eigen::VectorXd::Zero(dim);
-
-        Eigen::VectorXd eta  = Eigen::VectorXd::Zero(dim);
-        Eigen::VectorXd zeta = Eigen::VectorXd::Zero(dim);
-
-        // Naive Monte Carlo integration
-        for (int i = 0; i < n_monte_carlo_grad_; ++i) {
-          // Draw from standard normal and transform to real-coordinate space
-          for (int d = 0; d < dim; ++d) {
-            eta(d) = stan::math::normal_rng(0, 1, rng_);
-          }
-          zeta = muomega.loc_scale_transform(eta);
-
-          stan::math::check_not_nan(function, "zeta", zeta);
-
-          // Compute gradient step in real-coordinate space
-          stan::model::gradient(model_, zeta, tmp_lp, tmp_mu_grad,
-                                print_stream_);
-
-          // Update mu
-          mu_grad.array() = mu_grad.array() + tmp_mu_grad.array();
-
-          // Update omega
-          omega_grad.array() = omega_grad.array()
-            + tmp_mu_grad.array().cwiseProduct(eta.array());
-        }
-        mu_grad    /= static_cast<double>(n_monte_carlo_grad_);
-        omega_grad /= static_cast<double>(n_monte_carlo_grad_);
-
-        // Multiply by exp(omega)
-        omega_grad.array() =
-          omega_grad.array().cwiseProduct(muomega.omega().array().exp());
-
-        // Add gradient of entropy term (just equal to element-wise 1 here)
-        omega_grad.array() += 1.0;
-      }
-
-
-      /**
-=======
->>>>>>> 9da1d4cf
        * FULL-RANK ROBBINS-MONRO ADAGRAD
        *
        * Runs stochastic gradient ascent for some number of iterations
