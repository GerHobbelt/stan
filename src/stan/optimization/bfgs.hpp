#ifndef STAN_OPTIMIZATION_BFGS_HPP
#define STAN_OPTIMIZATION_BFGS_HPP

#include <stan/math/prim.hpp>
#include <stan/model/log_prob_propto.hpp>
#include <stan/model/log_prob_grad.hpp>
#include <stan/optimization/bfgs_linesearch.hpp>
#include <stan/optimization/bfgs_update.hpp>
#include <stan/optimization/lbfgs_update.hpp>
#include <algorithm>
#include <cmath>
#include <cstdlib>
#include <limits>
#include <string>
#include <vector>

namespace stan {
namespace optimization {
typedef enum {
  TERM_SUCCESS = 0,
  TERM_ABSX = 10,
  TERM_ABSF = 20,
  TERM_RELF = 21,
  TERM_ABSGRAD = 30,
  TERM_RELGRAD = 31,
  TERM_MAXIT = 40,
  TERM_LSFAIL = -1
} TerminationCondition;

template <typename Scalar = double>
class ConvergenceOptions {
 public:
  size_t maxIts{10000};
  Scalar tolAbsX{1e-8};
  Scalar tolAbsF{1e-12};
  Scalar tolRelF{1e+4};
  Scalar fScale{1.0};
  Scalar tolAbsGrad{1e-8};
  Scalar tolRelGrad{1e+3};
};

template <typename Scalar = double>
class LSOptions {
 public:
  Scalar c1{1e-4};
  Scalar c2{0.9};
  Scalar alpha0{1e-3};
  Scalar minAlpha{1e-12};
  Scalar maxLSIts{20};
  Scalar maxLSRestarts{10};
};
template <typename FunctorType, typename QNUpdateType, typename Scalar = double,
          int DimAtCompile = Eigen::Dynamic>
class BFGSMinimizer {
 public:
  typedef Eigen::Matrix<Scalar, DimAtCompile, 1> VectorT;
  typedef Eigen::Matrix<Scalar, DimAtCompile, DimAtCompile> HessianT;

 protected:
  FunctorType &_func;
  VectorT _gk, _gk_1, _xk_1, _xk, _pk, _pk_1;
  Scalar _fk, _fk_1, _alphak_1;
  Scalar _alpha, _alpha0;
  size_t _itNum;
  std::string _note;
  QNUpdateType _qn;

 public:
  using ls_options_t = LSOptions<Scalar>;
  ls_options_t _ls_opts;
  using convergence_options_t = ConvergenceOptions<Scalar>;
  convergence_options_t _conv_opts;

  inline QNUpdateType &get_qnupdate() noexcept { return _qn; }
  inline const QNUpdateType &get_qnupdate() const noexcept { return _qn; }

  inline const Scalar &curr_f() const noexcept { return _fk; }
  inline const VectorT &curr_x() const noexcept { return _xk; }
  inline const VectorT &curr_g() const noexcept { return _gk; }
  inline const VectorT &curr_p() const noexcept { return _pk; }

  inline const Scalar &prev_f() const noexcept { return _fk_1; }
  inline const VectorT &prev_x() const noexcept { return _xk_1; }
  inline const VectorT &prev_g() const noexcept { return _gk_1; }
  inline const VectorT &prev_p() const noexcept { return _pk_1; }
  inline Scalar prev_step_size() const { return _pk_1.norm() * _alphak_1; }

  inline Scalar rel_grad_norm() const {
    return -_pk.dot(_gk) / std::max(std::fabs(_fk), _conv_opts.fScale);
  }
  inline Scalar rel_obj_decrease() const {
    return std::fabs(_fk_1 - _fk)
           / std::max(std::fabs(_fk_1),
                      std::max(std::fabs(_fk), _conv_opts.fScale));
  }

  inline const Scalar &alpha0() const noexcept { return _alpha0; }
  inline const Scalar &alpha() const noexcept { return _alpha; }
  inline const size_t iter_num() const noexcept { return _itNum; }

  inline const std::string &note() const noexcept { return _note; }

  inline std::string get_code_string(int retCode) const noexcept {
    switch (retCode) {
      case TERM_SUCCESS:
        return std::string("Successful step completed");
      case TERM_ABSF:
        return std::string(
            "Convergence detected: absolute change "
            "in objective function was below tolerance");
      case TERM_RELF:
        return std::string(
            "Convergence detected: relative change "
            "in objective function was below tolerance");
      case TERM_ABSGRAD:
        return std::string(
            "Convergence detected: "
            "gradient norm is below tolerance");
      case TERM_RELGRAD:
        return std::string(
            "Convergence detected: relative "
            "gradient magnitude is below tolerance");
      case TERM_ABSX:
        return std::string(
            "Convergence detected: "
            "absolute parameter change was below tolerance");
      case TERM_MAXIT:
        return std::string(
            "Maximum number of iterations hit, "
            "may not be at an optima");
      case TERM_LSFAIL:
        return std::string(
            "Line search failed to achieve a sufficient "
            "decrease, no more progress can be made");
      default:
        return std::string("Unknown termination code");
    }
  }

  explicit BFGSMinimizer(FunctorType &f) : _func(f) {}
  template <typename Vec, require_vector_t<Vec> * = nullptr, typename LSOpt,
            typename ConvergeOpt, typename QnUpdater>
<<<<<<< HEAD
  explicit BFGSMinimizer(FunctorType &f, const Vec &params_r, LSOpt &&ls_opt,
=======
  explicit BFGSMinimizer(FunctorType &f, Vec &&params_r, LSOpt &&ls_opt,
>>>>>>> f0120b07
                         ConvergeOpt &&conv_opt, QnUpdater &&updater)
      : _func(f),
        _qn(std::forward<QnUpdater>(updater)),
        _ls_opts(std::forward<LSOpt>(ls_opt)),
        _conv_opts(std::forward<ConvergeOpt>(conv_opt)) {}

  template <typename Vec, require_vector_t<Vec> * = nullptr>
<<<<<<< HEAD
  void initialize(const Vec &x0) {
    int ret;
    _xk.resize(x0.size());
    _gk.resize(x0.size());
    for (Eigen::Index i = 0; i < x0.size(); ++i) {
      _xk[i] = x0[i];
    }
=======
  void initialize(Vec &&x0) {
    int ret;
    _gk.resize(x0.size());
    _xk = Eigen::Map<Eigen::VectorXd>(x0.data(), x0.size());
>>>>>>> f0120b07
    ret = _func(_xk, _fk, _gk);
    if (ret) {
      throw std::runtime_error("Error evaluating initial BFGS point.");
    }
    _pk = -_gk;

    _itNum = 0;
    _note = "";
  }

  int step() {
    Scalar gradNorm, stepNorm;
    VectorT sk, yk;
    int retCode(0);
    int resetB(0);

    _itNum++;

    if (_itNum == 1) {
      resetB = 1;
      _note = "";
    } else {
      resetB = 0;
      _note = "";
    }

    while (true) {
      if (resetB) {
        // Reset the Hessian approximation
        _pk.noalias() = -_gk;
      }

      // Get an initial guess for the step size (alpha)
      if (_itNum > 1 && resetB != 2) {
        // use cubic interpolation based on the previous step
        _alpha0 = _alpha = std::min(
            1.0, 1.01
                     * CubicInterp(_gk_1.dot(_pk_1), _alphak_1, _fk - _fk_1,
                                   _gk.dot(_pk_1), _ls_opts.minAlpha, 1.0));
      } else {
        // On the first step (or, after a reset) use the default step size
        _alpha0 = _alpha = _ls_opts.alpha0;
      }

      // Perform the line search.  If successful, the results are in the
      // variables: _xk_1, _fk_1 and _gk_1.
      retCode
          = WolfeLineSearch(_func, _alpha, _xk_1, _fk_1, _gk_1, _pk, _xk, _fk,
                            _gk, _ls_opts.c1, _ls_opts.c2, _ls_opts.minAlpha,
                            _ls_opts.maxLSIts, _ls_opts.maxLSRestarts);
      if (retCode) {
        // Line search failed...
        if (resetB) {
          // did a Hessian reset and it still failed,
          // and nothing left to try
          retCode = TERM_LSFAIL;
          return retCode;
        } else {
          // try resetting the Hessian approximation
          resetB = 2;
          _note += "LS failed, Hessian reset";
          continue;
        }
      } else {
        break;
      }
    }

    // Swap things so that k is the most recent iterate
    std::swap(_fk, _fk_1);
    _xk.swap(_xk_1);
    _gk.swap(_gk_1);
    _pk.swap(_pk_1);

    sk.noalias() = _xk - _xk_1;
    yk.noalias() = _gk - _gk_1;

    gradNorm = _gk.norm();
    stepNorm = sk.norm();

    // Update QN approximation
    if (resetB) {
      // If the QN approximation was reset, automatically scale it
      // and update the step-size accordingly
      Scalar B0fact = _qn.update(yk, sk, true);
      _pk_1 /= B0fact;
      _alphak_1 = _alpha * B0fact;
    } else {
      _qn.update(yk, sk);
      _alphak_1 = _alpha;
    }
    // Compute search direction for next step
    _qn.search_direction(_pk, _gk);

    // Check for convergence
    if (std::fabs(_fk_1 - _fk) < _conv_opts.tolAbsF) {
      // Objective function improvement wasn't sufficient
      retCode = TERM_ABSF;
    } else if (gradNorm < _conv_opts.tolAbsGrad) {
      retCode = TERM_ABSGRAD;  // Gradient norm was below threshold
    } else if (stepNorm < _conv_opts.tolAbsX) {
      retCode = TERM_ABSX;  // Change in x was too small
    } else if (_itNum >= _conv_opts.maxIts) {
      retCode = TERM_MAXIT;  // Max number of iterations hit
    } else if (rel_obj_decrease()
               < _conv_opts.tolRelF * std::numeric_limits<Scalar>::epsilon()) {
      // Relative improvement in objective function wasn't sufficient
      retCode = TERM_RELF;
    } else if (rel_grad_norm() < _conv_opts.tolRelGrad
                                     * std::numeric_limits<Scalar>::epsilon()) {
      // Relative gradient norm was below threshold
      retCode = TERM_RELGRAD;
    } else {
      // Step was successful more progress to be made
      retCode = TERM_SUCCESS;
    }

    return retCode;
  }

  int minimize(VectorT &x0) {
    int retcode;
    initialize(x0);
    while (!(retcode = step()))
      continue;
    x0 = _xk;
    return retcode;
  }
};

template <class M, bool jacobian = false>
class ModelAdaptor {
 private:
  M &_model;
  std::vector<int> _params_i;
  std::ostream *_msgs;
  std::vector<double> _x, _g;
  size_t _fevals;

 public:
  ModelAdaptor(M &model, const std::vector<int> &params_i, std::ostream *msgs)
      : _model(model), _params_i(params_i), _msgs(msgs), _fevals(0) {}

  size_t fevals() const { return _fevals; }
  int operator()(const Eigen::Matrix<double, Eigen::Dynamic, 1> &x, double &f) {
    using Eigen::Dynamic;
    using Eigen::Matrix;
    using stan::math::index_type;
    using stan::model::log_prob_propto;
    typedef typename index_type<Matrix<double, Dynamic, 1> >::type idx_t;

    _x.resize(x.size());
    for (idx_t i = 0; i < x.size(); i++)
      _x[i] = x[i];

    try {
      f = -log_prob_propto<jacobian>(_model, _x, _params_i, _msgs);
    } catch (const std::exception &e) {
      if (_msgs)
        (*_msgs) << e.what() << std::endl;
      return 1;
    }

    if (std::isfinite(f)) {
      return 0;
    } else {
      if (_msgs)
        *_msgs << "Error evaluating model log probability: "
                  "Non-finite function evaluation."
               << std::endl;
      return 2;
    }
  }
  int operator()(const Eigen::Matrix<double, Eigen::Dynamic, 1> &x, double &f,
                 Eigen::Matrix<double, Eigen::Dynamic, 1> &g) {
    using Eigen::Dynamic;
    using Eigen::Matrix;
    using stan::math::index_type;
    using stan::model::log_prob_grad;
    typedef typename index_type<Matrix<double, Dynamic, 1> >::type idx_t;

    _x.resize(x.size());
    for (idx_t i = 0; i < x.size(); i++)
      _x[i] = x[i];

    _fevals++;

    try {
      f = -log_prob_grad<true, jacobian>(_model, _x, _params_i, _g, _msgs);
    } catch (const std::exception &e) {
      if (_msgs)
        (*_msgs) << e.what() << std::endl;
      return 1;
    }

    g.resize(_g.size());
    for (size_t i = 0; i < _g.size(); i++) {
      if (!std::isfinite(_g[i])) {
        if (_msgs)
          *_msgs << "Error evaluating model log probability: "
                    "Non-finite gradient."
                 << std::endl;
        return 3;
      }
      g[i] = -_g[i];
    }

    if (std::isfinite(f)) {
      return 0;
    } else {
      if (_msgs)
        *_msgs << "Error evaluating model log probability: "
               << "Non-finite function evaluation." << std::endl;
      return 2;
    }
  }
  int df(const Eigen::Matrix<double, Eigen::Dynamic, 1> &x,
         Eigen::Matrix<double, Eigen::Dynamic, 1> &g) {
    double f;
    return (*this)(x, f, g);
  }
};

/**
 * @tparam jacobian `true` to include Jacobian adjustment (default `false`)
 */
template <typename M, typename QNUpdateType, typename Scalar = double,
          int DimAtCompile = Eigen::Dynamic, bool jacobian = false>
class BFGSLineSearch
    : public BFGSMinimizer<ModelAdaptor<M, jacobian>, QNUpdateType, Scalar,
                           DimAtCompile> {
 private:
  ModelAdaptor<M, jacobian> _adaptor;

 public:
  typedef BFGSMinimizer<ModelAdaptor<M, jacobian>, QNUpdateType, Scalar,
                        DimAtCompile>
      BFGSBase;
  typedef typename BFGSBase::VectorT vector_t;
  typedef typename stan::math::index_type<vector_t>::type idx_t;

  template <typename Vec, require_vector_t<Vec> * = nullptr>
<<<<<<< HEAD
  BFGSLineSearch(M &model, const Vec &params_r,
                 const std::vector<int> &params_i, std::ostream *msgs = 0)
=======
  BFGSLineSearch(M &model, Vec &&params_r, const std::vector<int> &params_i,
                 std::ostream *msgs = 0)
>>>>>>> f0120b07
      : BFGSBase(_adaptor), _adaptor(model, params_i, msgs) {
    BFGSBase::initialize(params_r);
  }

  template <typename Vec, typename LSOpt, typename ConvergeOpt,
            typename QnUpdater, require_vector_t<Vec> * = nullptr>
  BFGSLineSearch(M &model, Vec &&params_r, const std::vector<int> &params_i,
                 LSOpt &&ls_options, ConvergeOpt &&convergence_options,
                 QnUpdater &&qn_update, std::ostream *msgs = 0)
      : _adaptor(model, params_i, msgs),
        BFGSBase(_adaptor, params_r, ls_options, convergence_options,
                 qn_update) {
    BFGSBase::initialize(params_r);
  }

<<<<<<< HEAD
  template <typename Vec, typename LSOpt, typename ConvergeOpt,
            typename QnUpdater, require_vector_t<Vec> * = nullptr>
  BFGSLineSearch(M &model, const Vec &params_r,
                 const std::vector<int> &params_i, LSOpt &&ls_options,
                 ConvergeOpt &&convergence_options, QnUpdater &&qn_update,
                 std::ostream *msgs = 0)
      : _adaptor(model, params_i, msgs),
        BFGSBase(_adaptor, params_r, ls_options, convergence_options,
                 qn_update) {
    initialize(params_r);
  }

  template <typename Vec, require_vector_t<Vec> * = nullptr>
  void initialize(const Vec &params_r) {
    Eigen::VectorXd x(params_r.size());
    for (size_t i = 0; i < params_r.size(); i++)
      x[i] = params_r[i];
    BFGSBase::initialize(x);
=======
  template <typename Vec, require_vector_t<Vec> * = nullptr>
  void initialize(Vec &&params_r) {
    BFGSBase::initialize(params_r);
>>>>>>> f0120b07
  }

  size_t grad_evals() { return _adaptor.fevals(); }
  double logp() { return -(this->curr_f()); }
  double grad_norm() { return this->curr_g().norm(); }
  void grad(std::vector<double> &g) {
    const vector_t &cg(this->curr_g());
    g.resize(cg.size());
    for (idx_t i = 0; i < cg.size(); i++)
      g[i] = -cg[i];
  }
  void params_r(std::vector<double> &x) {
    const vector_t &cx(this->curr_x());
    x.resize(cx.size());
    for (idx_t i = 0; i < cx.size(); i++)
      x[i] = cx[i];
  }
};

}  // namespace optimization

}  // namespace stan

#endif<|MERGE_RESOLUTION|>--- conflicted
+++ resolved
@@ -140,11 +140,7 @@
   explicit BFGSMinimizer(FunctorType &f) : _func(f) {}
   template <typename Vec, require_vector_t<Vec> * = nullptr, typename LSOpt,
             typename ConvergeOpt, typename QnUpdater>
-<<<<<<< HEAD
-  explicit BFGSMinimizer(FunctorType &f, const Vec &params_r, LSOpt &&ls_opt,
-=======
   explicit BFGSMinimizer(FunctorType &f, Vec &&params_r, LSOpt &&ls_opt,
->>>>>>> f0120b07
                          ConvergeOpt &&conv_opt, QnUpdater &&updater)
       : _func(f),
         _qn(std::forward<QnUpdater>(updater)),
@@ -152,20 +148,10 @@
         _conv_opts(std::forward<ConvergeOpt>(conv_opt)) {}
 
   template <typename Vec, require_vector_t<Vec> * = nullptr>
-<<<<<<< HEAD
-  void initialize(const Vec &x0) {
-    int ret;
-    _xk.resize(x0.size());
-    _gk.resize(x0.size());
-    for (Eigen::Index i = 0; i < x0.size(); ++i) {
-      _xk[i] = x0[i];
-    }
-=======
   void initialize(Vec &&x0) {
     int ret;
     _gk.resize(x0.size());
     _xk = Eigen::Map<Eigen::VectorXd>(x0.data(), x0.size());
->>>>>>> f0120b07
     ret = _func(_xk, _fk, _gk);
     if (ret) {
       throw std::runtime_error("Error evaluating initial BFGS point.");
@@ -408,13 +394,8 @@
   typedef typename stan::math::index_type<vector_t>::type idx_t;
 
   template <typename Vec, require_vector_t<Vec> * = nullptr>
-<<<<<<< HEAD
-  BFGSLineSearch(M &model, const Vec &params_r,
-                 const std::vector<int> &params_i, std::ostream *msgs = 0)
-=======
   BFGSLineSearch(M &model, Vec &&params_r, const std::vector<int> &params_i,
                  std::ostream *msgs = 0)
->>>>>>> f0120b07
       : BFGSBase(_adaptor), _adaptor(model, params_i, msgs) {
     BFGSBase::initialize(params_r);
   }
@@ -430,30 +411,9 @@
     BFGSBase::initialize(params_r);
   }
 
-<<<<<<< HEAD
-  template <typename Vec, typename LSOpt, typename ConvergeOpt,
-            typename QnUpdater, require_vector_t<Vec> * = nullptr>
-  BFGSLineSearch(M &model, const Vec &params_r,
-                 const std::vector<int> &params_i, LSOpt &&ls_options,
-                 ConvergeOpt &&convergence_options, QnUpdater &&qn_update,
-                 std::ostream *msgs = 0)
-      : _adaptor(model, params_i, msgs),
-        BFGSBase(_adaptor, params_r, ls_options, convergence_options,
-                 qn_update) {
-    initialize(params_r);
-  }
-
-  template <typename Vec, require_vector_t<Vec> * = nullptr>
-  void initialize(const Vec &params_r) {
-    Eigen::VectorXd x(params_r.size());
-    for (size_t i = 0; i < params_r.size(); i++)
-      x[i] = params_r[i];
-    BFGSBase::initialize(x);
-=======
   template <typename Vec, require_vector_t<Vec> * = nullptr>
   void initialize(Vec &&params_r) {
     BFGSBase::initialize(params_r);
->>>>>>> f0120b07
   }
 
   size_t grad_evals() { return _adaptor.fevals(); }
