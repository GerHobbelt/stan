// included from constructor for function_signatures() in
// src/stan/lang/ast.hpp

std::vector<base_expr_type> base_types;
base_types.push_back(INT_T);
base_types.push_back(DOUBLE_T);
base_types.push_back(VECTOR_T);
base_types.push_back(ROW_VECTOR_T);
base_types.push_back(MATRIX_T);

std::vector<expr_type> vector_types;
vector_types.push_back(DOUBLE_T);  // scalar
vector_types.push_back(expr_type(DOUBLE_T, 1U));  // std vector
vector_types.push_back(VECTOR_T);  // Eigen vector
vector_types.push_back(ROW_VECTOR_T);  // Eigen row vector

std::vector<expr_type> int_vector_types;
int_vector_types.push_back(INT_T);  // scalar
int_vector_types.push_back(expr_type(INT_T, 1U));  // std vector

std::vector<expr_type> primitive_types;
primitive_types.push_back(INT_T);
primitive_types.push_back(DOUBLE_T);

add_unary("abs");
add("abs", INT_T, INT_T);
add_unary("acos");
add_unary("acosh");
for (size_t i = 0; i < base_types.size(); ++i) {
  add("add", base_types[i], base_types[i], base_types[i]);
}
add("add", VECTOR_T, VECTOR_T, DOUBLE_T);
add("add", ROW_VECTOR_T, ROW_VECTOR_T, DOUBLE_T);
add("add", MATRIX_T, MATRIX_T, DOUBLE_T);
add("add", VECTOR_T, DOUBLE_T, VECTOR_T);
add("add", ROW_VECTOR_T, DOUBLE_T, ROW_VECTOR_T);
add("add", MATRIX_T, DOUBLE_T, MATRIX_T);
for (size_t i = 0; i < base_types.size(); ++i) {
  add("add", base_types[i], base_types[i]);
}
add_unary("asin");
add_unary("asinh");
add_unary("atan");
add_binary("atan2");
add_unary("atanh");
for (size_t i = 0; i < int_vector_types.size(); ++i)
  for (size_t j = 0; j < vector_types.size(); ++j) {
    add("bernoulli_ccdf_log", DOUBLE_T, int_vector_types[i], 
	vector_types[j]);
    add("bernoulli_cdf", DOUBLE_T, int_vector_types[i], 
	vector_types[j]);
    add("bernoulli_cdf_log", DOUBLE_T, int_vector_types[i], 
	vector_types[j]);
    add("bernoulli_log", DOUBLE_T, int_vector_types[i], 
	vector_types[j]);
    add("bernoulli_lccdf", DOUBLE_T, int_vector_types[i], 
	vector_types[j]);
    add("bernoulli_lcdf", DOUBLE_T, int_vector_types[i], 
	vector_types[j]);
    add("bernoulli_lpmf", DOUBLE_T, int_vector_types[i], 
	vector_types[j]);
  }
add("bernoulli_rng", INT_T, DOUBLE_T);
for (size_t i = 0; i < int_vector_types.size(); ++i)
  for (size_t j = 0; j < vector_types.size(); ++j) {
    add("bernoulli_logit_log", DOUBLE_T, int_vector_types[i], 
	vector_types[j]);
    add("bernoulli_logit_lpmf", DOUBLE_T, int_vector_types[i], 
	vector_types[j]);
  }
add("bessel_first_kind", DOUBLE_T, INT_T, DOUBLE_T);
add("bessel_second_kind", DOUBLE_T, INT_T, DOUBLE_T);
for (size_t i = 0; i < int_vector_types.size(); i++)
  for (size_t j = 0; j < int_vector_types.size(); j++)
    for (size_t k = 0; k < vector_types.size(); k++)
      for (size_t l = 0; l < vector_types.size(); l++) {
        add("beta_binomial_ccdf_log", DOUBLE_T,
            int_vector_types[i], int_vector_types[j],
	    vector_types[k], 
            vector_types[l]);
        add("beta_binomial_ccdf_log", DOUBLE_T,
            int_vector_types[i], int_vector_types[j],
	    vector_types[k], vector_types[l]);
        add("beta_binomial_cdf", DOUBLE_T,
            int_vector_types[i], int_vector_types[j],
	    vector_types[k], vector_types[l]);
        add("beta_binomial_cdf_log", DOUBLE_T,
            int_vector_types[i], int_vector_types[j],
	    vector_types[k], vector_types[l]);
        add("beta_binomial_log", DOUBLE_T,
            int_vector_types[i], int_vector_types[j],
	    vector_types[k], vector_types[l]);
        add("beta_binomial_lccdf", DOUBLE_T, int_vector_types[i],
	    int_vector_types[j], vector_types[k], vector_types[l]);
        add("beta_binomial_lcdf", DOUBLE_T,
            int_vector_types[i], int_vector_types[j],
	    vector_types[k], vector_types[l]);
        add("beta_binomial_lpmf", DOUBLE_T,
            int_vector_types[i], int_vector_types[j],
	    vector_types[k], vector_types[l]);
      }
add("beta_binomial_rng", INT_T, INT_T, DOUBLE_T, DOUBLE_T);
for (size_t i = 0; i < vector_types.size(); ++i) {
  for (size_t j = 0; j < vector_types.size(); ++j) {
    for (size_t k = 0; k < vector_types.size(); ++k) {
      add("beta_ccdf_log", DOUBLE_T, vector_types[i],
	  vector_types[j], vector_types[k]);
      add("beta_cdf", DOUBLE_T, vector_types[i], vector_types[j],
	  vector_types[k]);
      add("beta_cdf_log", DOUBLE_T, vector_types[i],
	  vector_types[j], vector_types[k]);
      add("beta_log", DOUBLE_T, vector_types[i], vector_types[j],
	  vector_types[k]);
      add("beta_lccdf", DOUBLE_T, vector_types[i],
	  vector_types[j], vector_types[k]);
      add("beta_lcdf", DOUBLE_T, vector_types[i],
	  vector_types[j], vector_types[k]);
      add("beta_lpdf", DOUBLE_T, vector_types[i], vector_types[j],
	  vector_types[k]);
    }
  }
}
add_binary("beta_rng");
add("binary_log_loss", DOUBLE_T, INT_T, DOUBLE_T);
for (size_t i = 0; i < int_vector_types.size(); ++i) {
  for (size_t j = 0; j < int_vector_types.size(); ++j) {
    for (size_t k = 0; k < vector_types.size(); ++k) {
      add("binomial_ccdf_log", DOUBLE_T, 
          int_vector_types[i], int_vector_types[j], vector_types[k]);
      add("binomial_cdf", DOUBLE_T, 
          int_vector_types[i], int_vector_types[j], vector_types[k]);
      add("binomial_cdf_log", DOUBLE_T, 
          int_vector_types[i], int_vector_types[j], vector_types[k]);
      add("binomial_log", DOUBLE_T, 
          int_vector_types[i], int_vector_types[j], vector_types[k]);
      add("binomial_lccdf", DOUBLE_T, 
          int_vector_types[i], int_vector_types[j], vector_types[k]);
      add("binomial_lcdf", DOUBLE_T, 
          int_vector_types[i], int_vector_types[j], vector_types[k]);
      add("binomial_lpmf", DOUBLE_T, 
          int_vector_types[i], int_vector_types[j], vector_types[k]);
    }
  }
}
add("binomial_rng", INT_T, INT_T, DOUBLE_T);
add_binary("binomial_coefficient_log");
for (size_t i = 0; i < int_vector_types.size(); ++i) {
  for (size_t j = 0; j < int_vector_types.size(); ++j) {
    for (size_t k = 0; k < vector_types.size(); ++k) {
      add("binomial_logit_log", DOUBLE_T, 
          int_vector_types[i], int_vector_types[j], vector_types[k]);
      add("binomial_logit_lpmf", DOUBLE_T, 
          int_vector_types[i], int_vector_types[j], vector_types[k]);
    }
  }
}
add("block", MATRIX_T, MATRIX_T, INT_T, INT_T, INT_T, INT_T);
for (size_t i = 0; i < int_vector_types.size(); ++i) {
  add("categorical_log", DOUBLE_T, int_vector_types[i], VECTOR_T);
  add("categorical_logit_log", DOUBLE_T, int_vector_types[i],
      VECTOR_T);
  add("categorical_lpmf", DOUBLE_T, int_vector_types[i], VECTOR_T);
  add("categorical_logit_lpmf", DOUBLE_T, int_vector_types[i],
      VECTOR_T);
}
add("categorical_rng", INT_T, VECTOR_T);
for (size_t i = 0; i < vector_types.size(); ++i) {
  for (size_t j = 0; j < vector_types.size(); ++j) {
    for (size_t k = 0; k < vector_types.size(); ++k) {
      add("cauchy_ccdf_log", DOUBLE_T, vector_types[i],
	  vector_types[j], vector_types[k]);
      add("cauchy_cdf", DOUBLE_T, vector_types[i], vector_types[j],
	  vector_types[k]);
      add("cauchy_cdf_log", DOUBLE_T, vector_types[i],
	  vector_types[j], vector_types[k]);
      add("cauchy_log", DOUBLE_T, vector_types[i], vector_types[j],
	  vector_types[k]);
      add("cauchy_lccdf", DOUBLE_T, vector_types[i],
	  vector_types[j], vector_types[k]);
      add("cauchy_lcdf", DOUBLE_T, vector_types[i],
	  vector_types[j], vector_types[k]);
      add("cauchy_lpdf", DOUBLE_T, vector_types[i], vector_types[j],
	  vector_types[k]);
    }
  }
 }
add_binary("cauchy_rng");
add("append_col", MATRIX_T, MATRIX_T, MATRIX_T);
add("append_col", MATRIX_T, VECTOR_T, MATRIX_T);
add("append_col", MATRIX_T, MATRIX_T, VECTOR_T);
add("append_col", MATRIX_T, VECTOR_T, VECTOR_T);
add("append_col", ROW_VECTOR_T, ROW_VECTOR_T, ROW_VECTOR_T);
add_unary("cbrt");
add_unary("ceil");
for (size_t i = 0; i < vector_types.size(); ++i) {
  for (size_t j = 0; j < vector_types.size(); ++j) {
      add("chi_square_ccdf_log", DOUBLE_T, vector_types[i],
	  vector_types[j]);
      add("chi_square_cdf", DOUBLE_T, vector_types[i],
	  vector_types[j]);
      add("chi_square_cdf_log", DOUBLE_T, vector_types[i],
	  vector_types[j]);
      add("chi_square_log", DOUBLE_T, vector_types[i],
	  vector_types[j]);
      add("chi_square_lccdf", DOUBLE_T, vector_types[i],
	  vector_types[j]);
      add("chi_square_lcdf", DOUBLE_T, vector_types[i],
	  vector_types[j]);
      add("chi_square_lpdf", DOUBLE_T, vector_types[i],
	  vector_types[j]);
  }
}
add_unary("chi_square_rng");
add("cholesky_decompose", MATRIX_T, MATRIX_T);
add("col", VECTOR_T, MATRIX_T, INT_T);
add("cols", INT_T, VECTOR_T);
add("cols", INT_T, ROW_VECTOR_T);
add("cols", INT_T, MATRIX_T);
add("columns_dot_product", ROW_VECTOR_T, VECTOR_T, VECTOR_T);
add("columns_dot_product", ROW_VECTOR_T, ROW_VECTOR_T, ROW_VECTOR_T);
add("columns_dot_product", ROW_VECTOR_T, MATRIX_T, MATRIX_T);
add("columns_dot_self", ROW_VECTOR_T, VECTOR_T);
add("columns_dot_self", ROW_VECTOR_T, ROW_VECTOR_T);
add("columns_dot_self", ROW_VECTOR_T, MATRIX_T);
add_unary("cos");
add_unary("cosh");
add("crossprod", MATRIX_T, MATRIX_T);
add("csr_matrix_times_vector",VECTOR_T, INT_T, INT_T,
          VECTOR_T, expr_type(INT_T, 1U), expr_type(INT_T, 1U), VECTOR_T);
add("csr_to_dense_matrix", MATRIX_T,INT_T, INT_T,
          VECTOR_T, expr_type(INT_T, 1U), expr_type(INT_T, 1U));
add("csr_extract_w", VECTOR_T, MATRIX_T);
add("csr_extract_v", expr_type(INT_T, 1U), MATRIX_T);
add("csr_extract_u", expr_type(INT_T, 1U), MATRIX_T);
add("cumulative_sum", expr_type(DOUBLE_T, 1U),
    expr_type(DOUBLE_T, 1U));
add("cumulative_sum", VECTOR_T, VECTOR_T);
add("cumulative_sum", ROW_VECTOR_T, ROW_VECTOR_T);
add("determinant", DOUBLE_T, MATRIX_T);
add("diag_matrix", MATRIX_T, VECTOR_T);
add("diag_post_multiply", MATRIX_T, MATRIX_T, VECTOR_T);
add("diag_post_multiply", MATRIX_T, MATRIX_T, ROW_VECTOR_T);
add("diag_pre_multiply", MATRIX_T, VECTOR_T, MATRIX_T);
add("diag_pre_multiply", MATRIX_T, ROW_VECTOR_T, MATRIX_T);
add("diagonal", VECTOR_T, MATRIX_T);
add_unary("digamma");
for (size_t i = 0; i < 8; ++i) {
  add("dims", expr_type(INT_T, 1), expr_type(INT_T, i));
  add("dims", expr_type(INT_T, 1), expr_type(DOUBLE_T, i));
  add("dims", expr_type(INT_T, 1), expr_type(VECTOR_T, i));
  add("dims", expr_type(INT_T, 1), expr_type(ROW_VECTOR_T, i));
  add("dims", expr_type(INT_T, 1), expr_type(MATRIX_T, i));
}
add("dirichlet_log", DOUBLE_T, VECTOR_T, VECTOR_T);
add("dirichlet_lpdf", DOUBLE_T, VECTOR_T, VECTOR_T);
add("dirichlet_rng", VECTOR_T, VECTOR_T);
add("distance", DOUBLE_T, VECTOR_T, VECTOR_T);
add("distance", DOUBLE_T, ROW_VECTOR_T, ROW_VECTOR_T);
add("distance", DOUBLE_T, VECTOR_T, ROW_VECTOR_T);
add("distance", DOUBLE_T, ROW_VECTOR_T, VECTOR_T);
add("divide", INT_T, INT_T, INT_T);
add("divide", DOUBLE_T, DOUBLE_T, DOUBLE_T);
add("divide", VECTOR_T, VECTOR_T, DOUBLE_T);
add("divide", ROW_VECTOR_T, ROW_VECTOR_T, DOUBLE_T);
add("divide", MATRIX_T, MATRIX_T, DOUBLE_T);
add("dot_product", DOUBLE_T, VECTOR_T, VECTOR_T);
add("dot_product", DOUBLE_T, ROW_VECTOR_T, ROW_VECTOR_T);
add("dot_product", DOUBLE_T, VECTOR_T, ROW_VECTOR_T);
add("dot_product", DOUBLE_T, ROW_VECTOR_T, VECTOR_T);
add("dot_product", DOUBLE_T, expr_type(DOUBLE_T, 1U),
    expr_type(DOUBLE_T, 1U));
add("dot_self", DOUBLE_T, VECTOR_T);
add("dot_self", DOUBLE_T, ROW_VECTOR_T);
for (size_t i = 0; i < vector_types.size(); ++i) {
  for (size_t j = 0; j < vector_types.size(); ++j) {
    for (size_t k = 0; k < vector_types.size(); ++k) {
      add("double_exponential_ccdf_log", DOUBLE_T, vector_types[i],
	  vector_types[j], vector_types[k]);
      add("double_exponential_cdf", DOUBLE_T, vector_types[i],
	  vector_types[j], vector_types[k]);
      add("double_exponential_cdf_log", DOUBLE_T, vector_types[i],
	  vector_types[j], vector_types[k]);
      add("double_exponential_log", DOUBLE_T, vector_types[i],
	  vector_types[j], vector_types[k]);
      add("double_exponential_lccdf", DOUBLE_T, vector_types[i],
	  vector_types[j], vector_types[k]);
      add("double_exponential_lcdf", DOUBLE_T, vector_types[i],
	  vector_types[j], vector_types[k]);
      add("double_exponential_lpdf", DOUBLE_T, vector_types[i],
	  vector_types[j], vector_types[k]);
    }
  }
}
add_binary("double_exponential_rng");
add_nullary("e");
add("eigenvalues_sym", VECTOR_T, MATRIX_T);
add("eigenvectors_sym", MATRIX_T, MATRIX_T);
add("qr_Q", MATRIX_T, MATRIX_T);
add("qr_R", MATRIX_T, MATRIX_T);
add("elt_divide", VECTOR_T, VECTOR_T, VECTOR_T);
add("elt_divide", ROW_VECTOR_T, ROW_VECTOR_T, ROW_VECTOR_T);
add("elt_divide", MATRIX_T, MATRIX_T, MATRIX_T);
add("elt_divide", VECTOR_T, VECTOR_T, DOUBLE_T);
add("elt_divide", ROW_VECTOR_T, ROW_VECTOR_T, DOUBLE_T);
add("elt_divide", MATRIX_T, MATRIX_T, DOUBLE_T);
add("elt_divide", VECTOR_T, DOUBLE_T, VECTOR_T);
add("elt_divide", ROW_VECTOR_T, DOUBLE_T, ROW_VECTOR_T);
add("elt_divide", MATRIX_T, DOUBLE_T, MATRIX_T);
add("elt_multiply", VECTOR_T, VECTOR_T, VECTOR_T);
add("elt_multiply", ROW_VECTOR_T, ROW_VECTOR_T, ROW_VECTOR_T);
add("elt_multiply", MATRIX_T, MATRIX_T, MATRIX_T);
add_unary("erf");
add_unary("erfc");
add_unary("exp");
add("exp", VECTOR_T, VECTOR_T);
add("exp", ROW_VECTOR_T, ROW_VECTOR_T);
add("exp", MATRIX_T, MATRIX_T);
add_unary("exp2");
for (size_t i = 0; i < vector_types.size(); ++i) {
  for (size_t j = 0; j < vector_types.size(); ++j) {
    for (size_t k = 0; k < vector_types.size(); ++k) {
      for (size_t l = 0; l < vector_types.size(); ++l) {
        add("exp_mod_normal_ccdf_log", DOUBLE_T, vector_types[i],
	    vector_types[j], vector_types[k], vector_types[l]);
        add("exp_mod_normal_cdf", DOUBLE_T, vector_types[i],
	    vector_types[j], vector_types[k], vector_types[l]);
        add("exp_mod_normal_cdf_log", DOUBLE_T, vector_types[i],
	    vector_types[j], vector_types[k], vector_types[l]);
        add("exp_mod_normal_log", DOUBLE_T, vector_types[i],
	    vector_types[j], vector_types[k], vector_types[l]);
        add("exp_mod_normal_lccdf", DOUBLE_T, vector_types[i],
	    vector_types[j], vector_types[k], vector_types[l]);
        add("exp_mod_normal_lcdf", DOUBLE_T, vector_types[i],
	    vector_types[j], vector_types[k], vector_types[l]);
        add("exp_mod_normal_lpdf", DOUBLE_T, vector_types[i],
	    vector_types[j], vector_types[k], vector_types[l]);
      }
    }
  }
}
add_ternary("exp_mod_normal_rng");
add_unary("expm1");
for (size_t i = 0; i < vector_types.size(); ++i) {
  for (size_t j = 0; j < vector_types.size(); ++j) {
      add("exponential_ccdf_log", DOUBLE_T, vector_types[i], vector_types[j]);
      add("exponential_cdf", DOUBLE_T, vector_types[i], vector_types[j]);
      add("exponential_cdf_log", DOUBLE_T, vector_types[i], vector_types[j]);
      add("exponential_log", DOUBLE_T, vector_types[i], vector_types[j]);
      add("exponential_lccdf", DOUBLE_T, vector_types[i], vector_types[j]);
      add("exponential_lcdf", DOUBLE_T, vector_types[i], vector_types[j]);
      add("exponential_lpdf", DOUBLE_T, vector_types[i], vector_types[j]);
  }
}
add_unary("exponential_rng");
add_unary("fabs");
add_binary("falling_factorial");
add_binary("fdim");
add_unary("floor");
add_ternary("fma");
add_binary("fmax");
add_binary("fmin");
add_binary("fmod");
for (size_t i = 0; i < vector_types.size(); ++i) {
  for (size_t j = 0; j < vector_types.size(); ++j) {
    for (size_t k = 0; k < vector_types.size(); ++k) {
        add("frechet_ccdf_log", DOUBLE_T, vector_types[i], 
	    vector_types[j], vector_types[k]);
        add("frechet_cdf", DOUBLE_T, vector_types[i],
	    vector_types[j], vector_types[k]);
        add("frechet_cdf_log", DOUBLE_T, vector_types[i],
	    vector_types[j], vector_types[k]);
        add("frechet_log", DOUBLE_T, vector_types[i],
	    vector_types[j], vector_types[k]);
        add("frechet_lccdf", DOUBLE_T, vector_types[i], 
	    vector_types[j], vector_types[k]);
        add("frechet_lcdf", DOUBLE_T, vector_types[i],
	    vector_types[j], vector_types[k]);
        add("frechet_lpdf", DOUBLE_T, vector_types[i],
	    vector_types[j], vector_types[k]);
    }
  }
}
add_binary("frechet_rng");
for (size_t i = 0; i < vector_types.size(); ++i) {
  for (size_t j = 0; j < vector_types.size(); ++j) {
    for (size_t k = 0; k < vector_types.size(); ++k) {
      add("gamma_ccdf_log", DOUBLE_T, vector_types[i],
	  vector_types[j], vector_types[k]);
      add("gamma_cdf", DOUBLE_T, vector_types[i], vector_types[j],
	  vector_types[k]);
      add("gamma_cdf_log", DOUBLE_T, vector_types[i],
	  vector_types[j], vector_types[k]);
      add("gamma_log", DOUBLE_T, vector_types[i], vector_types[j],
	  vector_types[k]);
      add("gamma_lccdf", DOUBLE_T, vector_types[i],
	  vector_types[j], vector_types[k]);
      add("gamma_lcdf", DOUBLE_T, vector_types[i],
	  vector_types[j], vector_types[k]);
      add("gamma_lpdf", DOUBLE_T, vector_types[i], vector_types[j],
	  vector_types[k]);
    }
  }
}
add_binary("gamma_p");
add_binary("gamma_q");
add_binary("gamma_rng");
add("gaussian_dlm_obs_log", DOUBLE_T, MATRIX_T, MATRIX_T, MATRIX_T,
    MATRIX_T, MATRIX_T, VECTOR_T, MATRIX_T);
add("gaussian_dlm_obs_log", DOUBLE_T, MATRIX_T, MATRIX_T, MATRIX_T,
    VECTOR_T, MATRIX_T, VECTOR_T, MATRIX_T);
<<<<<<< HEAD
add("gaussian_dlm_obs_lpdf", DOUBLE_T, MATRIX_T, MATRIX_T, MATRIX_T,
    MATRIX_T, MATRIX_T, VECTOR_T, MATRIX_T);
add("gaussian_dlm_obs_lpdf", DOUBLE_T, MATRIX_T, MATRIX_T, MATRIX_T,
    VECTOR_T, MATRIX_T, VECTOR_T, MATRIX_T);
add_nullary("get_lp");  // special handling in term_grammar_def
=======
add_nullary("get_lp");  // because of get
>>>>>>> fb1b7696
for (size_t i = 0; i < vector_types.size(); ++i) {
  for (size_t j = 0; j < vector_types.size(); ++j) {
    for (size_t k = 0; k < vector_types.size(); ++k) {
      add("gumbel_ccdf_log", DOUBLE_T, vector_types[i],
	  vector_types[j], vector_types[k]);
      add("gumbel_cdf", DOUBLE_T, vector_types[i], vector_types[j],
	  vector_types[k]);
      add("gumbel_cdf_log", DOUBLE_T, vector_types[i],
	  vector_types[j], vector_types[k]);
      add("gumbel_log", DOUBLE_T, vector_types[i], vector_types[j],
	  vector_types[k]);
      add("gumbel_lccdf", DOUBLE_T, vector_types[i],
	  vector_types[j], vector_types[k]);
      add("gumbel_lcdf", DOUBLE_T, vector_types[i],
	  vector_types[j], vector_types[k]);
      add("gumbel_lpdf", DOUBLE_T, vector_types[i], vector_types[j],
	  vector_types[k]);
    }
  }
}
add_binary("gumbel_rng");
add("head", ROW_VECTOR_T, ROW_VECTOR_T, INT_T);
add("head", VECTOR_T, VECTOR_T, INT_T);
for (size_t i = 0; i < base_types.size(); ++i) {
  add("head", expr_type(base_types[i], 1U),
      expr_type(base_types[i], 1U), INT_T);
  add("head", expr_type(base_types[i], 2U),
      expr_type(base_types[i], 2U), INT_T);
  add("head", expr_type(base_types[i], 3U),
      expr_type(base_types[i], 3U), INT_T);
}
add("hypergeometric_log", DOUBLE_T, INT_T, INT_T, INT_T, INT_T);
add("hypergeometric_lpmf", DOUBLE_T, INT_T, INT_T, INT_T, INT_T);
add("hypergeometric_rng", INT_T, INT_T, INT_T, INT_T);
add_binary("hypot");
add("if_else", DOUBLE_T, INT_T, DOUBLE_T, DOUBLE_T);
add("inc_beta", DOUBLE_T, DOUBLE_T, DOUBLE_T, DOUBLE_T);
add("int_step", INT_T, DOUBLE_T);
add("int_step", INT_T, INT_T);
add_unary("inv");
for (size_t i = 0; i < vector_types.size(); ++i) {
  for (size_t j = 0; j < vector_types.size(); ++j) {
    add("inv_chi_square_ccdf_log", DOUBLE_T, vector_types[i], vector_types[j]);
    add("inv_chi_square_cdf", DOUBLE_T, vector_types[i], vector_types[j]);
    add("inv_chi_square_cdf_log", DOUBLE_T, vector_types[i], vector_types[j]);
    add("inv_chi_square_log", DOUBLE_T, vector_types[i], vector_types[j]);
    add("inv_chi_square_lccdf", DOUBLE_T, vector_types[i], vector_types[j]);
    add("inv_chi_square_lcdf", DOUBLE_T, vector_types[i], vector_types[j]);
    add("inv_chi_square_lpdf", DOUBLE_T, vector_types[i], vector_types[j]);
  }
}
add_unary("inv_chi_square_rng");
add_unary("inv_cloglog");
for (size_t i = 0; i < vector_types.size(); ++i) {
  for (size_t j = 0; j < vector_types.size(); ++j) {
    for (size_t k = 0; k < vector_types.size(); ++k) {
      add("inv_gamma_ccdf_log", DOUBLE_T, vector_types[i],
	  vector_types[j], vector_types[k]);
      add("inv_gamma_cdf", DOUBLE_T, vector_types[i],
	  vector_types[j], vector_types[k]);
      add("inv_gamma_cdf_log", DOUBLE_T, vector_types[i],
	  vector_types[j], vector_types[k]);
      add("inv_gamma_log", DOUBLE_T, vector_types[i],
	  vector_types[j], vector_types[k]);
      add("inv_gamma_lccdf", DOUBLE_T, vector_types[i],
	  vector_types[j], vector_types[k]);
      add("inv_gamma_lcdf", DOUBLE_T, vector_types[i],
	  vector_types[j], vector_types[k]);
      add("inv_gamma_lpdf", DOUBLE_T, vector_types[i],
	  vector_types[j], vector_types[k]);
    }
  }
}
add_binary("inv_gamma_rng");
add_unary("inv_logit");
add_unary("inv_Phi");
add_unary("inv_sqrt");
add_unary("inv_square");
add("inv_wishart_log", DOUBLE_T, MATRIX_T, DOUBLE_T, MATRIX_T);
add("inv_wishart_lpdf", DOUBLE_T, MATRIX_T, DOUBLE_T, MATRIX_T);
add("inv_wishart_rng", MATRIX_T, DOUBLE_T, MATRIX_T);
add("inverse", MATRIX_T, MATRIX_T);
add("inverse_spd", MATRIX_T, MATRIX_T);
add("is_inf", INT_T, DOUBLE_T);
add("is_nan", INT_T, DOUBLE_T);
add_binary("lbeta");
add_binary("lchoose");
add_unary("lgamma");
add("lkj_corr_cholesky_log", DOUBLE_T, MATRIX_T, DOUBLE_T);
add("lkj_corr_cholesky_lpdf", DOUBLE_T, MATRIX_T, DOUBLE_T);
add("lkj_corr_cholesky_rng", MATRIX_T, INT_T, DOUBLE_T);
add("lkj_corr_log", DOUBLE_T, MATRIX_T, DOUBLE_T);
add("lkj_corr_lpdf", DOUBLE_T, MATRIX_T, DOUBLE_T);
add("lkj_corr_rng", MATRIX_T, INT_T, DOUBLE_T);
add("lkj_cov_log", DOUBLE_T, MATRIX_T, VECTOR_T, VECTOR_T, DOUBLE_T);
add("lmgamma", DOUBLE_T, INT_T, DOUBLE_T);
add_binary("lmultiply");
add_unary("log");
add("log", VECTOR_T, VECTOR_T);
add("log", ROW_VECTOR_T, ROW_VECTOR_T);
add("log", MATRIX_T, MATRIX_T);
add_nullary("log10");
add_unary("log10");
add_unary("log1m");
add_unary("log1m_exp");
add_unary("log1m_inv_logit");
add_unary("log1p");
add_unary("log1p_exp");
add_nullary("log2");
add_unary("log2");
add("log_determinant", DOUBLE_T, MATRIX_T);
add_binary("log_diff_exp");
add_binary("log_falling_factorial");
add_ternary("log_mix");
add_binary("log_rising_factorial");
add_unary("log_inv_logit");
add("log_softmax", VECTOR_T, VECTOR_T);
add("log_sum_exp", DOUBLE_T, expr_type(DOUBLE_T, 1U));
add("log_sum_exp", DOUBLE_T, VECTOR_T);
add("log_sum_exp", DOUBLE_T, ROW_VECTOR_T);
add("log_sum_exp", DOUBLE_T, MATRIX_T);
add_binary("log_sum_exp");
for (size_t i = 0; i < primitive_types.size(); ++i) {
  add("logical_negation", INT_T, primitive_types[i]);
  for (size_t j = 0; j < primitive_types.size(); ++j) {
    add("logical_or", INT_T, primitive_types[i],
	primitive_types[j]);
    add("logical_and", INT_T, primitive_types[i],
	primitive_types[j]);
    add("logical_eq", INT_T, primitive_types[i],
	primitive_types[j]);
    add("logical_neq", INT_T, primitive_types[i],
	primitive_types[j]);
    add("logical_lt", INT_T, primitive_types[i],
	primitive_types[j]);
    add("logical_lte", INT_T, primitive_types[i],
	primitive_types[j]);
    add("logical_gt", INT_T, primitive_types[i],
	primitive_types[j]);
    add("logical_gte", INT_T, primitive_types[i],
	primitive_types[j]);
  }
}
for (size_t i = 0; i < vector_types.size(); ++i) {
  for (size_t j = 0; j < vector_types.size(); ++j) {
    for (size_t k = 0; k < vector_types.size(); ++k) {
      add("logistic_ccdf_log", DOUBLE_T, vector_types[i],
	  vector_types[j], vector_types[k]);
      add("logistic_cdf", DOUBLE_T, vector_types[i],
	  vector_types[j], vector_types[k]);
      add("logistic_cdf_log", DOUBLE_T, vector_types[i],
	  vector_types[j], vector_types[k]);
      add("logistic_log", DOUBLE_T, vector_types[i],
	  vector_types[j], vector_types[k]);
      add("logistic_lccdf", DOUBLE_T, vector_types[i],
	  vector_types[j], vector_types[k]);
      add("logistic_lcdf", DOUBLE_T, vector_types[i],
	  vector_types[j], vector_types[k]);
      add("logistic_lpdf", DOUBLE_T, vector_types[i],
	  vector_types[j], vector_types[k]);
    }
  }
}
add_binary("logistic_rng");
add_unary("logit");
for (size_t i = 0; i < vector_types.size(); ++i) {
  for (size_t j = 0; j < vector_types.size(); ++j) {
    for (size_t k = 0; k < vector_types.size(); ++k) {
      add("lognormal_ccdf_log", DOUBLE_T, vector_types[i],
	  vector_types[j], vector_types[k]);
      add("lognormal_cdf", DOUBLE_T, vector_types[i],
	  vector_types[j], vector_types[k]);
      add("lognormal_cdf_log", DOUBLE_T, vector_types[i],
	  vector_types[j], vector_types[k]);
      add("lognormal_log", DOUBLE_T, vector_types[i],
	  vector_types[j], vector_types[k]);
      add("lognormal_lccdf", DOUBLE_T, vector_types[i],
	  vector_types[j], vector_types[k]);
      add("lognormal_lcdf", DOUBLE_T, vector_types[i],
	  vector_types[j], vector_types[k]);
      add("lognormal_lpdf", DOUBLE_T, vector_types[i],
	  vector_types[j], vector_types[k]);
    }
  }
}
add_binary("lognormal_rng");
add_nullary("machine_precision");
add("max", INT_T, expr_type(INT_T, 1));
add("max", DOUBLE_T, expr_type(DOUBLE_T, 1));
add("max", DOUBLE_T, VECTOR_T);
add("max", DOUBLE_T, ROW_VECTOR_T);
add("max", DOUBLE_T, MATRIX_T);
add("max", INT_T, INT_T, INT_T);
add("mdivide_left", VECTOR_T, MATRIX_T, VECTOR_T);
add("mdivide_left", MATRIX_T, MATRIX_T, MATRIX_T);
add("mdivide_left_tri_low", MATRIX_T, MATRIX_T, MATRIX_T);
add("mdivide_left_tri_low", VECTOR_T, MATRIX_T, VECTOR_T);
add("mdivide_right", ROW_VECTOR_T, ROW_VECTOR_T, MATRIX_T);
add("mdivide_right", MATRIX_T, MATRIX_T, MATRIX_T);
add("mdivide_right_tri_low", ROW_VECTOR_T, ROW_VECTOR_T, MATRIX_T);
add("mdivide_right_tri_low", MATRIX_T, MATRIX_T, MATRIX_T);
add("mean", DOUBLE_T, expr_type(DOUBLE_T, 1));
add("mean", DOUBLE_T, VECTOR_T);
add("mean", DOUBLE_T, ROW_VECTOR_T);
add("mean", DOUBLE_T, MATRIX_T);
add("min", INT_T, expr_type(INT_T, 1));
add("min", DOUBLE_T, expr_type(DOUBLE_T, 1));
add("min", DOUBLE_T, VECTOR_T);
add("min", DOUBLE_T, ROW_VECTOR_T);
add("min", DOUBLE_T, MATRIX_T);
add("min", INT_T, INT_T, INT_T);
add("minus", DOUBLE_T, DOUBLE_T);
add("minus", VECTOR_T, VECTOR_T);
add("minus", ROW_VECTOR_T, ROW_VECTOR_T);
add("minus", MATRIX_T, MATRIX_T);
add("modified_bessel_first_kind", DOUBLE_T, INT_T, DOUBLE_T);
add("modified_bessel_second_kind", DOUBLE_T, INT_T, DOUBLE_T);
add("modulus", INT_T, INT_T, INT_T);
add("multi_gp_log", DOUBLE_T, MATRIX_T, MATRIX_T, VECTOR_T);
add("multi_gp_lpdf", DOUBLE_T, MATRIX_T, MATRIX_T, VECTOR_T);
add("multi_gp_cholesky_log", DOUBLE_T, MATRIX_T, MATRIX_T, VECTOR_T);
add("multi_gp_cholesky_lpdf", DOUBLE_T, MATRIX_T, MATRIX_T, VECTOR_T);
{
  std::vector<base_expr_type> eigen_vector_types;
  eigen_vector_types.push_back(VECTOR_T);
  eigen_vector_types.push_back(ROW_VECTOR_T);
  for (size_t i = 0; i < 2; ++i) {
    for (size_t j = 0; j < 2; ++j) {
      for (size_t k = 0; k < 2; ++k) {
        for (size_t l = 0; l < 2; ++l) {
          add("multi_normal_cholesky_log", DOUBLE_T,
              expr_type(eigen_vector_types[k], i),
              expr_type(eigen_vector_types[l], j), MATRIX_T);
          add("multi_normal_cholesky_lpdf", DOUBLE_T,
              expr_type(eigen_vector_types[k], i),
              expr_type(eigen_vector_types[l], j), MATRIX_T);

          add("multi_normal_log", DOUBLE_T,
              expr_type(eigen_vector_types[k], i),
              expr_type(eigen_vector_types[l], j), MATRIX_T);
          add("multi_normal_lpdf", DOUBLE_T,
              expr_type(eigen_vector_types[k], i),
              expr_type(eigen_vector_types[l], j), MATRIX_T);

          add("multi_normal_prec_log", DOUBLE_T,
              expr_type(eigen_vector_types[k], i),
              expr_type(eigen_vector_types[l], j), MATRIX_T);
          add("multi_normal_prec_lpdf", DOUBLE_T,
              expr_type(eigen_vector_types[k], i),
              expr_type(eigen_vector_types[l], j), MATRIX_T);

          add("multi_student_t_log", DOUBLE_T,
              expr_type(eigen_vector_types[k], i), DOUBLE_T,
              expr_type(eigen_vector_types[l], j), MATRIX_T);
          add("multi_student_t_lpdf", DOUBLE_T,
              expr_type(eigen_vector_types[k], i), DOUBLE_T,
              expr_type(eigen_vector_types[l], j), MATRIX_T);
        }
      }
    }
  }
}
add("multi_normal_rng", VECTOR_T, VECTOR_T, MATRIX_T);
add("multi_normal_cholesky_rng", VECTOR_T, VECTOR_T, MATRIX_T);
add("multi_student_t_rng", VECTOR_T, DOUBLE_T, VECTOR_T, MATRIX_T);
add("multinomial_log", DOUBLE_T, expr_type(INT_T, 1U), VECTOR_T);
add("multinomial_lpmf", DOUBLE_T, expr_type(INT_T, 1U), VECTOR_T);
add("multinomial_rng", expr_type(INT_T, 1U), VECTOR_T, INT_T);
add("multiply", DOUBLE_T, DOUBLE_T, DOUBLE_T);
add("multiply", VECTOR_T, VECTOR_T, DOUBLE_T);
add("multiply", ROW_VECTOR_T, ROW_VECTOR_T, DOUBLE_T);
add("multiply", MATRIX_T, MATRIX_T, DOUBLE_T);
add("multiply", DOUBLE_T, ROW_VECTOR_T, VECTOR_T);
add("multiply", MATRIX_T, VECTOR_T, ROW_VECTOR_T);
add("multiply", VECTOR_T, MATRIX_T, VECTOR_T);
add("multiply", ROW_VECTOR_T, ROW_VECTOR_T, MATRIX_T);
add("multiply", MATRIX_T, MATRIX_T, MATRIX_T);
add("multiply", VECTOR_T, DOUBLE_T, VECTOR_T);
add("multiply", ROW_VECTOR_T, DOUBLE_T, ROW_VECTOR_T);
add("multiply", MATRIX_T, DOUBLE_T, MATRIX_T);
add_binary("multiply_log");
add("multiply_lower_tri_self_transpose", MATRIX_T, MATRIX_T);
for (size_t i = 0; i < int_vector_types.size(); ++i) {
  for (size_t j = 0; j < vector_types.size(); ++j) {
    for (size_t k = 0; k < vector_types.size(); ++k) {
      add("neg_binomial_ccdf_log", DOUBLE_T, 
          int_vector_types[i], vector_types[j], vector_types[k]);
      add("neg_binomial_cdf", DOUBLE_T, 
          int_vector_types[i], vector_types[j], vector_types[k]);
      add("neg_binomial_cdf_log", DOUBLE_T, 
          int_vector_types[i], vector_types[j], vector_types[k]);
      add("neg_binomial_log", DOUBLE_T, 
          int_vector_types[i], vector_types[j], vector_types[k]);
      add("neg_binomial_lccdf", DOUBLE_T, 
          int_vector_types[i], vector_types[j], vector_types[k]);
      add("neg_binomial_lcdf", DOUBLE_T, 
          int_vector_types[i], vector_types[j], vector_types[k]);
      add("neg_binomial_lpmf", DOUBLE_T, 
          int_vector_types[i], vector_types[j], vector_types[k]);

      add("neg_binomial_2_ccdf_log", DOUBLE_T, 
          int_vector_types[i], vector_types[j], vector_types[k]);
      add("neg_binomial_2_cdf", DOUBLE_T, 
          int_vector_types[i], vector_types[j], vector_types[k]);
      add("neg_binomial_2_cdf_log", DOUBLE_T, 
          int_vector_types[i], vector_types[j], vector_types[k]);
      add("neg_binomial_2_log", DOUBLE_T, 
          int_vector_types[i], vector_types[j], vector_types[k]);
      add("neg_binomial_2_lccdf", DOUBLE_T, 
          int_vector_types[i], vector_types[j], vector_types[k]);
      add("neg_binomial_2_lcdf", DOUBLE_T, 
          int_vector_types[i], vector_types[j], vector_types[k]);
      add("neg_binomial_2_lpmf", DOUBLE_T, 
          int_vector_types[i], vector_types[j], vector_types[k]);

      add("neg_binomial_2_log_log", DOUBLE_T, 
          int_vector_types[i], vector_types[j], vector_types[k]);
      add("neg_binomial_2_log_lpmf", DOUBLE_T, 
          int_vector_types[i], vector_types[j], vector_types[k]);
    }
  }
}
add("neg_binomial_rng", INT_T, DOUBLE_T, DOUBLE_T);
add("neg_binomial_2_rng", INT_T, DOUBLE_T, DOUBLE_T);
add("neg_binomial_2_log_rng", INT_T, DOUBLE_T, DOUBLE_T);
add_nullary("negative_infinity");
for (size_t i = 0; i < vector_types.size(); ++i) {
  for (size_t j = 0; j < vector_types.size(); ++j) {
    for (size_t k = 0; k < vector_types.size(); ++k) {
      add("normal_ccdf_log", DOUBLE_T,
          vector_types[i], vector_types[j], vector_types[k]);
      add("normal_cdf", DOUBLE_T,
          vector_types[i], vector_types[j], vector_types[k]);
      add("normal_cdf_log", DOUBLE_T,
          vector_types[i], vector_types[j], vector_types[k]);
      add("normal_log", DOUBLE_T,
          vector_types[i], vector_types[j], vector_types[k]);
      add("normal_lccdf", DOUBLE_T,
          vector_types[i], vector_types[j], vector_types[k]);
      add("normal_lcdf", DOUBLE_T,
          vector_types[i], vector_types[j], vector_types[k]);
      add("normal_lpdf", DOUBLE_T,
          vector_types[i], vector_types[j], vector_types[k]);
    }
  }
}
add_binary("normal_rng");
add_nullary("not_a_number");
add("num_elements", INT_T, MATRIX_T);
add("num_elements", INT_T, VECTOR_T);
add("num_elements", INT_T, ROW_VECTOR_T);
for (size_t i=1; i < 10; i++) {
  add("num_elements", INT_T, expr_type(INT_T, i));
  add("num_elements", INT_T, expr_type(DOUBLE_T, i));
  add("num_elements", INT_T, expr_type(MATRIX_T, i));
  add("num_elements", INT_T, expr_type(ROW_VECTOR_T, i));
  add("num_elements", INT_T, expr_type(VECTOR_T, i));
}
add("ordered_logistic_log", DOUBLE_T, INT_T, DOUBLE_T, VECTOR_T);
add("ordered_logistic_lpmf", DOUBLE_T, INT_T, DOUBLE_T, VECTOR_T);
add("ordered_logistic_rng", INT_T, DOUBLE_T, VECTOR_T);
add_binary("owens_t");
for (size_t i = 0; i < vector_types.size(); ++i) {
  for (size_t j = 0; j < vector_types.size(); ++j) {
    for (size_t k = 0; k < vector_types.size(); ++k) {
      add("pareto_ccdf_log", DOUBLE_T,
          vector_types[i], vector_types[j], vector_types[k]);
      add("pareto_cdf", DOUBLE_T,
          vector_types[i], vector_types[j], vector_types[k]);
      add("pareto_cdf_log", DOUBLE_T,
          vector_types[i], vector_types[j], vector_types[k]);
      add("pareto_log", DOUBLE_T,
          vector_types[i], vector_types[j], vector_types[k]);
      add("pareto_lccdf", DOUBLE_T,
          vector_types[i], vector_types[j], vector_types[k]);
      add("pareto_lcdf", DOUBLE_T,
          vector_types[i], vector_types[j], vector_types[k]);
      add("pareto_lpdf", DOUBLE_T,
          vector_types[i], vector_types[j], vector_types[k]);
    }
  }
}
add_binary("pareto_rng");
for (size_t i = 0; i < vector_types.size(); ++i) {
  for (size_t j = 0; j < vector_types.size(); ++j) {
    for (size_t k = 0; k < vector_types.size(); ++k) {
      for (size_t l = 0; l < vector_types.size(); ++l) {
        add("pareto_type_2_ccdf_log", DOUBLE_T, vector_types[i],
	    vector_types[j], vector_types[k], vector_types[l]);
        add("pareto_type_2_cdf", DOUBLE_T, vector_types[i],
	    vector_types[j], vector_types[k], vector_types[l]);
        add("pareto_type_2_cdf_log", DOUBLE_T, vector_types[i],
	    vector_types[j], vector_types[k], vector_types[l]);
        add("pareto_type_2_log", DOUBLE_T, vector_types[i],
	    vector_types[j], vector_types[k], vector_types[l]);
        add("pareto_type_2_lccdf", DOUBLE_T, vector_types[i],
	    vector_types[j], vector_types[k], vector_types[l]);
        add("pareto_type_2_lcdf", DOUBLE_T, vector_types[i],
	    vector_types[j], vector_types[k], vector_types[l]);
        add("pareto_type_2_lpdf", DOUBLE_T, vector_types[i],
	    vector_types[j], vector_types[k], vector_types[l]);
      }
    }
  }
}
add_ternary("pareto_type_2_rng");
add_unary("Phi");
add_unary("Phi_approx");
add_nullary("pi");
for (size_t i = 0; i < int_vector_types.size(); ++i) {
  for (size_t j = 0; j < vector_types.size(); ++j) {
    add("poisson_ccdf_log", DOUBLE_T, int_vector_types[i],
	vector_types[j]);
    add("poisson_cdf", DOUBLE_T, int_vector_types[i],
	vector_types[j]);
    add("poisson_cdf_log", DOUBLE_T, int_vector_types[i],
	vector_types[j]);
    add("poisson_log", DOUBLE_T, int_vector_types[i],
	vector_types[j]);
    add("poisson_lccdf", DOUBLE_T, int_vector_types[i],
	vector_types[j]);
    add("poisson_lcdf", DOUBLE_T, int_vector_types[i],
	vector_types[j]);
    add("poisson_lpmf", DOUBLE_T, int_vector_types[i],
	vector_types[j]);
  }
 }
add("poisson_rng", INT_T, DOUBLE_T);
for (size_t i = 0; i < int_vector_types.size(); ++i) {
  for (size_t j = 0; j < vector_types.size(); ++j) {
    add("poisson_log_log", DOUBLE_T, int_vector_types[i],
	vector_types[j]);
    add("poisson_log_lpmf", DOUBLE_T, int_vector_types[i],
	vector_types[j]);
  }
}
add("poisson_log_rng", INT_T, DOUBLE_T);
add_nullary("positive_infinity");
add_binary("pow");
add("prod", INT_T, expr_type(INT_T, 1));
add("prod", DOUBLE_T, expr_type(DOUBLE_T, 1));
add("prod", DOUBLE_T, VECTOR_T);
add("prod", DOUBLE_T, ROW_VECTOR_T);
add("prod", DOUBLE_T, MATRIX_T);
add("quad_form", DOUBLE_T, MATRIX_T, VECTOR_T);
add("quad_form", MATRIX_T, MATRIX_T, MATRIX_T);
add("quad_form_sym", DOUBLE_T, MATRIX_T, VECTOR_T);
add("quad_form_sym", MATRIX_T, MATRIX_T, MATRIX_T);
add("quad_form_diag", MATRIX_T, MATRIX_T, VECTOR_T);
add("quad_form_diag", MATRIX_T, MATRIX_T, ROW_VECTOR_T);
add("rank", INT_T, expr_type(INT_T, 1), INT_T);
add("rank", INT_T, expr_type(DOUBLE_T, 1), INT_T);
add("rank", INT_T, VECTOR_T, INT_T);
add("rank", INT_T, ROW_VECTOR_T, INT_T);
for (size_t i = 0; i < vector_types.size(); ++i) {
  for (size_t j = 0; j < vector_types.size(); ++j) {
    add("rayleigh_ccdf_log", DOUBLE_T, vector_types[i], vector_types[j]);
    add("rayleigh_cdf", DOUBLE_T, vector_types[i], vector_types[j]);
    add("rayleigh_cdf_log", DOUBLE_T, vector_types[i], vector_types[j]);
    add("rayleigh_log", DOUBLE_T, vector_types[i], vector_types[j]);
    add("rayleigh_lccdf", DOUBLE_T, vector_types[i], vector_types[j]);
    add("rayleigh_lcdf", DOUBLE_T, vector_types[i], vector_types[j]);
    add("rayleigh_lpdf", DOUBLE_T, vector_types[i], vector_types[j]);
  }
}
add_unary("rayleigh_rng");
add("append_row", MATRIX_T, MATRIX_T, MATRIX_T);
add("append_row", MATRIX_T, ROW_VECTOR_T, MATRIX_T);
add("append_row", MATRIX_T, MATRIX_T, ROW_VECTOR_T);
add("append_row", MATRIX_T, ROW_VECTOR_T, ROW_VECTOR_T);
add("append_row", VECTOR_T, VECTOR_T, VECTOR_T);
for (size_t i = 0; i < base_types.size(); ++i) {
  add("rep_array", expr_type(base_types[i], 1), base_types[i], INT_T);
  add("rep_array", expr_type(base_types[i], 2), base_types[i], INT_T, INT_T);
  add("rep_array", expr_type(base_types[i], 3), base_types[i],
      INT_T, INT_T, INT_T);
  for (size_t j = 1; j <= 3; ++j) {
    add("rep_array", expr_type(base_types[i], j + 1),
	expr_type(base_types[i], j),  INT_T);
    add("rep_array", expr_type(base_types[i], j + 2),
	expr_type(base_types[i], j),  INT_T, INT_T);
    add("rep_array", expr_type(base_types[i], j + 3),
	expr_type(base_types[i], j),  INT_T, INT_T, INT_T);
  }
}
add("rep_matrix", MATRIX_T, DOUBLE_T, INT_T, INT_T);
add("rep_matrix", MATRIX_T, VECTOR_T, INT_T);
add("rep_matrix", MATRIX_T, ROW_VECTOR_T, INT_T);
add("rep_row_vector", ROW_VECTOR_T, DOUBLE_T, INT_T);
add("rep_vector", VECTOR_T, DOUBLE_T, INT_T);
add_binary("rising_factorial");
add_unary("round");
add("row", ROW_VECTOR_T, MATRIX_T, INT_T);
add("rows", INT_T, VECTOR_T);
add("rows", INT_T, ROW_VECTOR_T);
add("rows", INT_T, MATRIX_T);
add("rows_dot_product", VECTOR_T, VECTOR_T, VECTOR_T);
add("rows_dot_product", VECTOR_T, ROW_VECTOR_T, ROW_VECTOR_T);
add("rows_dot_product", VECTOR_T, MATRIX_T, MATRIX_T);
add("rows_dot_self", VECTOR_T, VECTOR_T);
add("rows_dot_self", VECTOR_T, ROW_VECTOR_T);
add("rows_dot_self", VECTOR_T, MATRIX_T);
for (size_t i = 0; i < vector_types.size(); ++i) {
  for (size_t j = 0; j < vector_types.size(); ++j) {
    for (size_t k = 0; k < vector_types.size(); ++k) {
      add("scaled_inv_chi_square_ccdf_log", DOUBLE_T,
          vector_types[i], vector_types[j], vector_types[k]);
      add("scaled_inv_chi_square_cdf", DOUBLE_T,
          vector_types[i], vector_types[j], vector_types[k]);
      add("scaled_inv_chi_square_cdf_log", DOUBLE_T,
          vector_types[i], vector_types[j], vector_types[k]);
      add("scaled_inv_chi_square_log", DOUBLE_T,
          vector_types[i], vector_types[j], vector_types[k]);
      add("scaled_inv_chi_square_lccdf", DOUBLE_T,
          vector_types[i], vector_types[j], vector_types[k]);
      add("scaled_inv_chi_square_lcdf", DOUBLE_T,
          vector_types[i], vector_types[j], vector_types[k]);
      add("scaled_inv_chi_square_lpdf", DOUBLE_T,
          vector_types[i], vector_types[j], vector_types[k]);
    }
  }
}
add_binary("scaled_inv_chi_square_rng");
add("sd", DOUBLE_T, expr_type(DOUBLE_T, 1));
add("sd", DOUBLE_T, VECTOR_T);
add("sd", DOUBLE_T, ROW_VECTOR_T);
add("sd", DOUBLE_T, MATRIX_T);
add("segment", ROW_VECTOR_T, ROW_VECTOR_T, INT_T, INT_T);
add("segment", VECTOR_T, VECTOR_T, INT_T, INT_T);
for (size_t i = 0; i < base_types.size(); ++i) {
  add("segment", expr_type(base_types[i], 1U),
      expr_type(base_types[i], 1U), INT_T, INT_T);
  add("segment", expr_type(base_types[i], 2U),
      expr_type(base_types[i], 2U), INT_T, INT_T);
  add("segment", expr_type(base_types[i], 3U),
      expr_type(base_types[i], 3U), INT_T, INT_T);
}
add_unary("sin");
add("singular_values", VECTOR_T, MATRIX_T);
add_unary("sinh");
// size() is polymorphic over arrays, so start i at 1
for (size_t i = 1; i < 8; ++i) {
  add("size", INT_T, expr_type(INT_T, i));
  add("size", INT_T, expr_type(DOUBLE_T, i));
  add("size", INT_T, expr_type(VECTOR_T, i));
  add("size", INT_T, expr_type(ROW_VECTOR_T, i));
  add("size", INT_T, expr_type(MATRIX_T, i));
}
for (size_t i = 0; i < vector_types.size(); ++i) {
  for (size_t j = 0; j < vector_types.size(); ++j) {
    for (size_t k = 0; k < vector_types.size(); ++k) {
      for (size_t l = 0; l < vector_types.size(); ++l) {
        add("skew_normal_ccdf_log", DOUBLE_T, vector_types[i],
	    vector_types[j], vector_types[k], vector_types[l]);
        add("skew_normal_cdf", DOUBLE_T, vector_types[i],
	    vector_types[j], vector_types[k], vector_types[l]);
        add("skew_normal_cdf_log", DOUBLE_T, vector_types[i],
	    vector_types[j], vector_types[k], vector_types[l]);
        add("skew_normal_log", DOUBLE_T, vector_types[i],
	    vector_types[j], vector_types[k], vector_types[l]);
        add("skew_normal_lccdf", DOUBLE_T, vector_types[i],
	    vector_types[j], vector_types[k], vector_types[l]);
        add("skew_normal_lcdf", DOUBLE_T, vector_types[i],
	    vector_types[j], vector_types[k], vector_types[l]);
        add("skew_normal_lpdf", DOUBLE_T, vector_types[i],
	    vector_types[j], vector_types[k], vector_types[l]);
      }
    }
  }
}
add_ternary("skew_normal_rng");
add("softmax", VECTOR_T, VECTOR_T);
add("sort_asc", expr_type(INT_T, 1), expr_type(INT_T, 1));
add("sort_asc", expr_type(DOUBLE_T, 1), expr_type(DOUBLE_T, 1));
add("sort_asc", VECTOR_T, VECTOR_T);
add("sort_asc", ROW_VECTOR_T, ROW_VECTOR_T);
add("sort_desc", expr_type(INT_T, 1), expr_type(INT_T, 1));
add("sort_desc", expr_type(DOUBLE_T, 1), expr_type(DOUBLE_T, 1));
add("sort_desc", VECTOR_T, VECTOR_T);
add("sort_desc", ROW_VECTOR_T, ROW_VECTOR_T);
add("sort_indices_asc", expr_type(INT_T, 1), expr_type(INT_T, 1));
add("sort_indices_asc", expr_type(INT_T, 1), expr_type(DOUBLE_T, 1));
add("sort_indices_asc", expr_type(INT_T, 1), VECTOR_T);
add("sort_indices_asc", expr_type(INT_T, 1), ROW_VECTOR_T);
add("sort_indices_desc", expr_type(INT_T, 1), expr_type(INT_T, 1));
add("sort_indices_desc", expr_type(INT_T, 1),
    expr_type(DOUBLE_T, 1));
add("sort_indices_desc", expr_type(INT_T, 1), VECTOR_T);
add("sort_indices_desc", expr_type(INT_T, 1), ROW_VECTOR_T);
add("squared_distance", DOUBLE_T, VECTOR_T, VECTOR_T);
add("squared_distance", DOUBLE_T, ROW_VECTOR_T, ROW_VECTOR_T);
add("squared_distance", DOUBLE_T, VECTOR_T, ROW_VECTOR_T);
add("squared_distance", DOUBLE_T, ROW_VECTOR_T, VECTOR_T);
add_unary("sqrt");
add_nullary("sqrt2");
add_unary("square");
add_unary("step");
for (size_t i = 0; i < vector_types.size(); ++i) {
  for (size_t j = 0; j < vector_types.size(); ++j) {
    for (size_t k = 0; k < vector_types.size(); ++k) {
      for (size_t l = 0; l < vector_types.size(); ++l) {
        add("student_t_ccdf_log", DOUBLE_T, vector_types[i],
	    vector_types[j], vector_types[k], vector_types[l]);
        add("student_t_cdf", DOUBLE_T, vector_types[i],
	    vector_types[j], vector_types[k], vector_types[l]);
        add("student_t_cdf_log", DOUBLE_T, vector_types[i],
	    vector_types[j], vector_types[k], vector_types[l]);
        add("student_t_log", DOUBLE_T, vector_types[i],
	    vector_types[j], vector_types[k], vector_types[l]);
        add("student_t_lccdf", DOUBLE_T, vector_types[i],
	    vector_types[j], vector_types[k], vector_types[l]);
        add("student_t_lcdf", DOUBLE_T, vector_types[i],
	    vector_types[j], vector_types[k], vector_types[l]);
        add("student_t_lpdf", DOUBLE_T, vector_types[i],
	    vector_types[j], vector_types[k], vector_types[l]);
      }
    }
  }
}
add_ternary("student_t_rng");
add("sub_col", VECTOR_T, MATRIX_T, INT_T, INT_T, INT_T);
add("sub_row", ROW_VECTOR_T, MATRIX_T, INT_T, INT_T, INT_T);
add("subtract", VECTOR_T, VECTOR_T, VECTOR_T);
add("subtract", ROW_VECTOR_T, ROW_VECTOR_T, ROW_VECTOR_T);
add("subtract", MATRIX_T, MATRIX_T, MATRIX_T);
add("subtract", VECTOR_T, VECTOR_T, DOUBLE_T);
add("subtract", ROW_VECTOR_T, ROW_VECTOR_T, DOUBLE_T);
add("subtract", MATRIX_T, MATRIX_T, DOUBLE_T);
add("subtract", VECTOR_T, DOUBLE_T, VECTOR_T);
add("subtract", ROW_VECTOR_T, DOUBLE_T, ROW_VECTOR_T);
add("subtract", MATRIX_T, DOUBLE_T, MATRIX_T);
add("sum", INT_T, expr_type(INT_T, 1));
add("sum", DOUBLE_T, expr_type(DOUBLE_T, 1));
add("sum", DOUBLE_T, VECTOR_T);
add("sum", DOUBLE_T, ROW_VECTOR_T);
add("sum", DOUBLE_T, MATRIX_T);
add("tail", ROW_VECTOR_T, ROW_VECTOR_T, INT_T);
add("tail", VECTOR_T, VECTOR_T, INT_T);
for (size_t i = 0; i < base_types.size(); ++i) {
  add("tail", expr_type(base_types[i], 1U),
      expr_type(base_types[i], 1U), INT_T);
  add("tail", expr_type(base_types[i], 2U),
      expr_type(base_types[i], 2U), INT_T);
  add("tail", expr_type(base_types[i], 3U),
      expr_type(base_types[i], 3U), INT_T);
}
add_unary("tan");
add_unary("tanh");
add_nullary("target");  // converted to "get_lp" in term_grammar semantics
add("tcrossprod", MATRIX_T, MATRIX_T);
add_unary("tgamma");
add("to_array_1d", expr_type(DOUBLE_T, 1), MATRIX_T);
add("to_array_1d", expr_type(DOUBLE_T, 1), VECTOR_T);
add("to_array_1d", expr_type(DOUBLE_T, 1), ROW_VECTOR_T);
for (size_t i=1; i < 10; i++) {
  add("to_array_1d", expr_type(DOUBLE_T, 1),
      expr_type(DOUBLE_T, i));
  add("to_array_1d", expr_type(INT_T, 1), expr_type(INT_T, i));
}
add("to_array_2d", expr_type(DOUBLE_T, 2), MATRIX_T);
add("to_matrix", MATRIX_T, MATRIX_T);
add("to_matrix", MATRIX_T, VECTOR_T);
add("to_matrix", MATRIX_T, ROW_VECTOR_T);
add("to_matrix", MATRIX_T, expr_type(DOUBLE_T, 2));
add("to_matrix", MATRIX_T, expr_type(INT_T, 2));
add("to_row_vector", ROW_VECTOR_T, MATRIX_T);
add("to_row_vector", ROW_VECTOR_T, VECTOR_T);
add("to_row_vector", ROW_VECTOR_T, ROW_VECTOR_T);
add("to_row_vector", ROW_VECTOR_T, expr_type(DOUBLE_T, 1));
add("to_row_vector", ROW_VECTOR_T, expr_type(INT_T, 1));
add("to_vector", VECTOR_T, MATRIX_T);
add("to_vector", VECTOR_T, VECTOR_T);
add("to_vector", VECTOR_T, ROW_VECTOR_T);
add("to_vector", VECTOR_T, expr_type(DOUBLE_T, 1));
add("to_vector", VECTOR_T, expr_type(INT_T, 1));
add("trace", DOUBLE_T, MATRIX_T);
add("trace_gen_quad_form", DOUBLE_T, MATRIX_T, MATRIX_T, MATRIX_T);
add("trace_quad_form", DOUBLE_T, MATRIX_T, VECTOR_T);
add("trace_quad_form", DOUBLE_T, MATRIX_T, MATRIX_T);
add("transpose", ROW_VECTOR_T, VECTOR_T);
add("transpose", VECTOR_T, ROW_VECTOR_T);
add("transpose", MATRIX_T, MATRIX_T);
add_unary("trunc");
add_unary("trigamma");
for (size_t i = 0; i < vector_types.size(); ++i) {
  for (size_t j = 0; j < vector_types.size(); ++j) {
    for (size_t k = 0; k < vector_types.size(); ++k) {
        add("uniform_ccdf_log", DOUBLE_T,
            vector_types[i], vector_types[j], vector_types[k]);
        add("uniform_cdf", DOUBLE_T,
            vector_types[i], vector_types[j], vector_types[k]);
        add("uniform_cdf_log", DOUBLE_T,
            vector_types[i], vector_types[j], vector_types[k]);
        add("uniform_log", DOUBLE_T,
            vector_types[i], vector_types[j], vector_types[k]);
        add("uniform_lccdf", DOUBLE_T,
            vector_types[i], vector_types[j], vector_types[k]);
        add("uniform_lcdf", DOUBLE_T,
            vector_types[i], vector_types[j], vector_types[k]);
        add("uniform_lpdf", DOUBLE_T,
            vector_types[i], vector_types[j], vector_types[k]);
    }
  }
}
add_binary("uniform_rng");
add("variance", DOUBLE_T, expr_type(DOUBLE_T, 1));
add("variance", DOUBLE_T, VECTOR_T);
add("variance", DOUBLE_T, ROW_VECTOR_T);
add("variance", DOUBLE_T, MATRIX_T);
for (size_t i = 0; i < vector_types.size(); ++i) {
  for (size_t j = 0; j < vector_types.size(); ++j) {
    for (size_t k = 0; k < vector_types.size(); ++k) {
      add("von_mises_log", DOUBLE_T,
          vector_types[i], vector_types[j], vector_types[k]);
      add("von_mises_lpdf", DOUBLE_T,
          vector_types[i], vector_types[j], vector_types[k]);
    }
  }
}
add_binary("von_mises_rng");
for (size_t i = 0; i < vector_types.size(); ++i) {
  for (size_t j = 0; j < vector_types.size(); ++j) {
    for (size_t k = 0; k < vector_types.size(); ++k) {
        add("weibull_ccdf_log", DOUBLE_T,
            vector_types[i], vector_types[j], vector_types[k]);
        add("weibull_cdf", DOUBLE_T,
            vector_types[i], vector_types[j], vector_types[k]);
        add("weibull_cdf_log", DOUBLE_T,
            vector_types[i], vector_types[j], vector_types[k]);
        add("weibull_log", DOUBLE_T,
            vector_types[i], vector_types[j], vector_types[k]);
        add("weibull_lccdf", DOUBLE_T,
            vector_types[i], vector_types[j], vector_types[k]);
        add("weibull_lcdf", DOUBLE_T,
            vector_types[i], vector_types[j], vector_types[k]);
        add("weibull_lpdf", DOUBLE_T,
            vector_types[i], vector_types[j], vector_types[k]);
    }
  }
}
add_binary("weibull_rng");
for (size_t i = 0; i < vector_types.size(); ++i) {
  for (size_t j = 0; j < vector_types.size(); ++j) {
    for (size_t k = 0; k < vector_types.size(); ++k) {
      for (size_t l = 0; l < vector_types.size(); ++l) {
	for (size_t m = 0; m < vector_types.size(); ++m) {
          add("wiener_log", DOUBLE_T, vector_types[i],
	      vector_types[j],vector_types[k], vector_types[l],
	      vector_types[m]);
	  add("wiener_lpdf", DOUBLE_T, vector_types[i],
	      vector_types[j],vector_types[k], vector_types[l],
	      vector_types[m]);
	}
      }
    }
  }
}
add("wishart_log", DOUBLE_T, MATRIX_T, DOUBLE_T, MATRIX_T);
add("wishart_lpdf", DOUBLE_T, MATRIX_T, DOUBLE_T, MATRIX_T);
add("wishart_rng", MATRIX_T, DOUBLE_T, MATRIX_T);<|MERGE_RESOLUTION|>--- conflicted
+++ resolved
@@ -408,15 +408,11 @@
     MATRIX_T, MATRIX_T, VECTOR_T, MATRIX_T);
 add("gaussian_dlm_obs_log", DOUBLE_T, MATRIX_T, MATRIX_T, MATRIX_T,
     VECTOR_T, MATRIX_T, VECTOR_T, MATRIX_T);
-<<<<<<< HEAD
 add("gaussian_dlm_obs_lpdf", DOUBLE_T, MATRIX_T, MATRIX_T, MATRIX_T,
     MATRIX_T, MATRIX_T, VECTOR_T, MATRIX_T);
 add("gaussian_dlm_obs_lpdf", DOUBLE_T, MATRIX_T, MATRIX_T, MATRIX_T,
     VECTOR_T, MATRIX_T, VECTOR_T, MATRIX_T);
 add_nullary("get_lp");  // special handling in term_grammar_def
-=======
-add_nullary("get_lp");  // because of get
->>>>>>> fb1b7696
 for (size_t i = 0; i < vector_types.size(); ++i) {
   for (size_t j = 0; j < vector_types.size(); ++j) {
     for (size_t k = 0; k < vector_types.size(); ++k) {
