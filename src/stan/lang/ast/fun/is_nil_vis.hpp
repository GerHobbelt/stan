--- conflicted
+++ resolved
@@ -30,7 +30,6 @@
      * making up an expression is nil.
      */
     struct is_nil_vis : public boost::static_visitor<bool> {
-<<<<<<< HEAD
       bool operator()(const nil& x) const;  // NOLINT(runtime/explicit)
       bool operator()(const int_literal& x) const;  // NOLINT(runtime/explicit)
       bool operator()(const double_literal& x) const;  // NOLINT
@@ -43,31 +42,12 @@
       bool operator()(const integrate_ode_control& x) const;  // NOLINT
       bool operator()(const algebra_solver& x) const;  // NOLINT
       bool operator()(const algebra_solver_control& x) const;  // NOLINT
+      bool operator()(const map_rect& x) const;
       bool operator()(const index_op& x) const;  // NOLINT(runtime/explicit)
       bool operator()(const index_op_sliced& x) const;  // NOLINT
       bool operator()(const conditional_op& x) const;  // NOLINT
       bool operator()(const binary_op& x) const;  // NOLINT(runtime/explicit)
       bool operator()(const unary_op& x) const;  // NOLINT(runtime/explicit)
-=======
-      bool operator()(const nil& x) const;
-      bool operator()(const int_literal& x) const;
-      bool operator()(const double_literal& x) const;
-      bool operator()(const array_expr& x) const;
-      bool operator()(const matrix_expr& x) const;
-      bool operator()(const row_vector_expr& x) const;
-      bool operator()(const variable& x) const;
-      bool operator()(const integrate_ode& x) const;
-      bool operator()(const integrate_ode_control& x) const;
-      bool operator()(const algebra_solver& x) const;
-      bool operator()(const algebra_solver_control& x) const;
-      bool operator()(const map_rect& x) const;
-      bool operator()(const fun& x) const;
-      bool operator()(const index_op& x) const;
-      bool operator()(const index_op_sliced& x) const;
-      bool operator()(const conditional_op& x) const;
-      bool operator()(const binary_op& x) const;
-      bool operator()(const unary_op& x) const;
->>>>>>> 310f6fa4
     };
 
   }
