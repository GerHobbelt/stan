--- conflicted
+++ resolved
@@ -27,12 +27,7 @@
  private:
   // Pairs
   template <typename T>
-<<<<<<< HEAD
-  using pair_
-      = std::pair<std::string, std::pair<std::vector<T>, std::vector<size_t>>>;
-=======
   using pair_ = std::pair<std::vector<T>, std::vector<size_t>>;
->>>>>>> b5202df8
 
   // Map holding reals
   using map_r_ = std::map<std::string, pair_<double>>;
@@ -106,15 +101,8 @@
              const std::vector<std::vector<size_t>>& dims) {
     std::vector<size_t> dim_vec = validate_dims(names, values.size(), dims);
     for (size_t i = 0; i < names.size(); i++) {
-<<<<<<< HEAD
-      vars_r_[i]
-          = {names[i],
-             {{values.data() + dim_vec[i], values.data() + dim_vec[i + 1]},
-              dims[i]}};
-=======
       vars_r_.emplace(names[i], pair_<double>{{values.data() + dim_vec[i],
          values.data() + dim_vec[i + 1]}, dims[i]});
->>>>>>> b5202df8
     }
   }
 
@@ -122,19 +110,10 @@
              const Eigen::VectorXd& values,
              const std::vector<std::vector<size_t>>& dims) {
     std::vector<size_t> dim_vec = validate_dims(names, values.size(), dims);
-<<<<<<< HEAD
-    using val_d_t = decltype(values.data());
-    for (size_t i = 0; i < names.size(); i++) {
-      vars_r_[i]
-          = {names[i],
-             {{values.data() + dim_vec[i], values.data() + dim_vec[i + 1]},
-              dims[i]}};
-=======
     const auto name_size = names.size();
     for (size_t i = 0; i < name_size; i++) {
       vars_r_.emplace(names[i], pair_<double>{{values.data() + dim_vec[i],
           values.data() + dim_vec[i + 1]}, dims[i]});
->>>>>>> b5202df8
     }
   }
 
@@ -149,15 +128,8 @@
              const std::vector<std::vector<size_t>>& dims) {
     std::vector<size_t> dim_vec = validate_dims(names, values.size(), dims);
     for (size_t i = 0; i < names.size(); i++) {
-<<<<<<< HEAD
-      vars_i_[i]
-          = {names[i],
-             {{values.data() + dim_vec[i], values.data() + dim_vec[i + 1]},
-              dims[i]}};
-=======
       vars_i_.emplace(names[i], pair_<int>{{values.data() + dim_vec[i],
         values.data() + dim_vec[i + 1]}, dims[i]});
->>>>>>> b5202df8
     }
   }
 
