--- conflicted
+++ resolved
@@ -200,17 +200,10 @@
         rng, theta, theta_i, vars, include_tparams, include_gqs, msgs);
   }
 
-<<<<<<< HEAD
   void transform_inits(Eigen::VectorXd& input_r,
                                Eigen::VectorXd& params_r,
                                std::ostream* msgs) const {
     return static_cast<const M*>(this)->template transform_inits(context, params_r, msgs);
-=======
-  void transform_inits(const io::var_context& context,
-                       Eigen::VectorXd& params_r, std::ostream* msgs) const {
-    return static_cast<const M*>(this)->template transform_inits(
-        context, params_r, msgs);
->>>>>>> 87548b91
   }
 
   void transform_inits(Eigen::VectorXd& params_r, std::ostream* msgs) const {
