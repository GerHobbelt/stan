#ifndef __STAN__MCMC__DENSE__E__POINT__BETA__
#define __STAN__MCMC__DENSE__E__POINT__BETA__

#include <stan/mcmc/hmc/hamiltonians/ps_point.hpp>

namespace stan {
  
  namespace mcmc {
    
    // Point in a phase space with a base
    // Euclidean manifold with dense metric
    class dense_e_point: public ps_point {
      
    public:
      
      dense_e_point(int n, int m): ps_point(n, m),
                                   mInv(Eigen::MatrixXd::Identity(n, n)) 
      {};
      
      Eigen::MatrixXd mInv;
      
<<<<<<< HEAD
      void write_metric(std::ostream* o) {
        if(!o) return;
        *o << "# Elements of inverse mass matrix:" << std::endl;
        for(size_t i = 0; i < mInv.rows(); ++i) {
          *o << "# " << mInv(i, 0) << std::flush;
          for(size_t j = 1; j < mInv.cols(); ++j)
            *o << ", " << mInv(i, j) << std::flush;
          *o << std::endl;
=======
      void write_metric(std::ostream& o) {
        //o << "# Inverse mass matrix elements:" << std::endl;
        o << "# Elements of inverse mass matrix:" << std::endl;
        for (Eigen::MatrixXd::size_type i = 0; i < mInv.rows(); ++i) {
          o << "# " << mInv(i, 0) << std::flush;
          for (Eigen::MatrixXd::size_type j = 1; j < mInv.cols(); ++j)
            o << ", " << mInv(i, j) << std::flush;
          o << std::endl;
>>>>>>> 04cb6396
        }
      };
      
    };
    
  } // mcmc
  
} // stan


#endif<|MERGE_RESOLUTION|>--- conflicted
+++ resolved
@@ -19,7 +19,6 @@
       
       Eigen::MatrixXd mInv;
       
-<<<<<<< HEAD
       void write_metric(std::ostream* o) {
         if(!o) return;
         *o << "# Elements of inverse mass matrix:" << std::endl;
@@ -28,16 +27,6 @@
           for(size_t j = 1; j < mInv.cols(); ++j)
             *o << ", " << mInv(i, j) << std::flush;
           *o << std::endl;
-=======
-      void write_metric(std::ostream& o) {
-        //o << "# Inverse mass matrix elements:" << std::endl;
-        o << "# Elements of inverse mass matrix:" << std::endl;
-        for (Eigen::MatrixXd::size_type i = 0; i < mInv.rows(); ++i) {
-          o << "# " << mInv(i, 0) << std::flush;
-          for (Eigen::MatrixXd::size_type j = 1; j < mInv.cols(); ++j)
-            o << ", " << mInv(i, j) << std::flush;
-          o << std::endl;
->>>>>>> 04cb6396
         }
       };
       
