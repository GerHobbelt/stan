#ifndef STAN_CALLBACKS_UNIQUE_STREAM_WRITER_HPP
#define STAN_CALLBACKS_UNIQUE_STREAM_WRITER_HPP

#include <stan/callbacks/writer.hpp>
#include <ostream>
#include <vector>
#include <string>

namespace stan {
namespace callbacks {

/**
 * <code>unique_stream_writer</code> is an implementation
 * of <code>writer</code> that holds a unique pointer to the stream it is
 * writing to.
 * @tparam Stream A type with with a valid `operator<<(std::string)`
 */
template <typename Stream>
class unique_stream_writer final : public writer {
 public:
  /**
   * Constructs a unique stream writer with an output stream
   * and an optional prefix for comments.
   *
   * @param[in, out] output unique pointer to a type inheriting from
   * `std::ostream`
   * @param[in] comment_prefix string to stream before each comment line.
   *  Default is "".
   */
  explicit unique_stream_writer(std::unique_ptr<Stream>&& output,
                                const std::string& comment_prefix = "")
      : output_(std::move(output)), comment_prefix_(comment_prefix) {}

  unique_stream_writer() = default;
  unique_stream_writer(unique_stream_writer& other) = delete;
  unique_stream_writer(unique_stream_writer&& other)
      : output_(std::move(other.output_)),
        comment_prefix_(std::move(other.comment_prefix_)) {}
  inline unique_stream_writer& operator=(unique_stream_writer<Stream>&& other) {
    this->output_ = std::move(other.output_);
    this->comment_prefix_ = other.comment_prefix_;
    return *this;
  }
  /**
   * Virtual destructor
   */
  virtual ~unique_stream_writer() {}

  /**
   * Writes a set of names on a single line in csv format followed
   * by a newline.
   *
   * Note: the names are not escaped.
   *
   * @param[in] names Names in a std::vector
   */
  void operator()(const std::vector<std::string>& names) {
    write_vector(names);
  }
  /**
   * Get the underlying stream
   */
  inline auto& get_stream() noexcept { return *output_; }

  /**
   * Writes a set of values in csv format followed by a newline.
   *
   * Note: the precision of the output is determined by the settings
   *  of the stream on construction.
   *
   * @param[in] state Values in a std::vector
   */
  void operator()(const std::vector<double>& state) { write_vector(state); }

  void operator()(const std::tuple<Eigen::VectorXd, Eigen::VectorXd>& state) {
<<<<<<< HEAD
    if (output_ == nullptr)
      return;
=======
>>>>>>> f0120b07
    Eigen::IOFormat CommaInitFmt(Eigen::StreamPrecision, Eigen::DontAlignCols,
                                 ", ", "", "", "\n", "", "");
    *output_ << std::get<0>(state).transpose().eval();
    *output_ << std::get<1>(state).transpose().eval();
  }

  void operator()(const Eigen::MatrixXd& states) {
<<<<<<< HEAD
    if (output_ == nullptr)
      return;
    Eigen::IOFormat CommaInitFmt(Eigen::StreamPrecision, Eigen::DontAlignCols,
                                 ", ", "", "", "\n", "", "");
    *output_ << states.transpose().format(CommaInitFmt);
  }

  /**
   * Writes the comment_prefix to the stream followed by a newline.
   */
  void operator()() {
=======
>>>>>>> f0120b07
    if (output_ == nullptr)
      return;
    Eigen::IOFormat CommaInitFmt(Eigen::StreamPrecision, Eigen::DontAlignCols,
                                 ", ", "", "", "\n", "", "");
    *output_ << states.transpose().format(CommaInitFmt);
  }

  /**
   * Writes the comment_prefix to the stream followed by a newline.
   */
  void operator()() { *output_ << comment_prefix_ << std::endl; }

  /**
   * Writes the comment_prefix then the message followed by a newline.
   *
   * @param[in] message A string
   */
  void operator()(const std::string& message) {
    *output_ << comment_prefix_ << message << std::endl;
  }

 private:
  /**
   * Output stream
   */
  std::unique_ptr<Stream> output_{nullptr};

  /**
   * Comment prefix to use when printing comments: strings and blank lines
   */
  std::string comment_prefix_{"# "};

  /**
   * Writes a set of values in csv format followed by a newline.
   *
   * Note: the precision of the output is determined by the settings
   *  of the stream on construction.
   *
   * @param[in] v Values in a std::vector
   */
  template <class T>
  void write_vector(const std::vector<T>& v) {
    if (v.empty()) {
      return;
    }
    auto last = v.end();
    --last;
    for (auto it = v.begin(); it != last; ++it) {
      *output_ << *it << ",";
    }
    *output_ << v.back() << std::endl;
  }
};

}  // namespace callbacks
}  // namespace stan

#endif<|MERGE_RESOLUTION|>--- conflicted
+++ resolved
@@ -73,11 +73,6 @@
   void operator()(const std::vector<double>& state) { write_vector(state); }
 
   void operator()(const std::tuple<Eigen::VectorXd, Eigen::VectorXd>& state) {
-<<<<<<< HEAD
-    if (output_ == nullptr)
-      return;
-=======
->>>>>>> f0120b07
     Eigen::IOFormat CommaInitFmt(Eigen::StreamPrecision, Eigen::DontAlignCols,
                                  ", ", "", "", "\n", "", "");
     *output_ << std::get<0>(state).transpose().eval();
@@ -85,20 +80,6 @@
   }
 
   void operator()(const Eigen::MatrixXd& states) {
-<<<<<<< HEAD
-    if (output_ == nullptr)
-      return;
-    Eigen::IOFormat CommaInitFmt(Eigen::StreamPrecision, Eigen::DontAlignCols,
-                                 ", ", "", "", "\n", "", "");
-    *output_ << states.transpose().format(CommaInitFmt);
-  }
-
-  /**
-   * Writes the comment_prefix to the stream followed by a newline.
-   */
-  void operator()() {
-=======
->>>>>>> f0120b07
     if (output_ == nullptr)
       return;
     Eigen::IOFormat CommaInitFmt(Eigen::StreamPrecision, Eigen::DontAlignCols,
