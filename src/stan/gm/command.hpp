#ifndef __STAN__GM__COMMAND_HPP__
#define __STAN__GM__COMMAND_HPP__

#include <fstream>
#include <stdexcept>

#include <boost/date_time/posix_time/posix_time_types.hpp>
#include <boost/math/special_functions/fpclassify.hpp>
#include <boost/random/additive_combine.hpp> // L'Ecuyer RNG
#include <boost/random/uniform_real_distribution.hpp>

#include <stan/version.hpp>
#include <stan/io/cmd_line.hpp>
#include <stan/io/dump.hpp>
#include <stan/io/mcmc_writer.hpp>

#include <stan/gm/arguments/argument_parser.hpp>
#include <stan/gm/arguments/arg_id.hpp>
#include <stan/gm/arguments/arg_data.hpp>
#include <stan/gm/arguments/arg_init.hpp>
#include <stan/gm/arguments/arg_random.hpp>
#include <stan/gm/arguments/arg_output.hpp>

#include <stan/mcmc/hmc/static/adapt_unit_e_static_hmc.hpp>
#include <stan/mcmc/hmc/static/adapt_diag_e_static_hmc.hpp>
#include <stan/mcmc/hmc/static/adapt_dense_e_static_hmc.hpp>
#include <stan/mcmc/hmc/nuts/adapt_unit_e_nuts.hpp>
#include <stan/mcmc/hmc/nuts/adapt_diag_e_nuts.hpp>
#include <stan/mcmc/hmc/nuts/adapt_dense_e_nuts.hpp>

#include <stan/model/util.hpp>

#include <stan/optimization/newton.hpp>
#include <stan/optimization/nesterov_gradient.hpp>
#include <stan/optimization/bfgs.hpp>

namespace stan {

  namespace gm {

    void write_stan(std::ostream* s, const char prefix = '\0') {
      if (!s) return;
      
      *s << prefix << " stan_version_major = " << stan::MAJOR_VERSION << std::endl;
      *s << prefix << " stan_version_minor = " << stan::MINOR_VERSION << std::endl;
      *s << prefix << " stan_version_patch = " << stan::PATCH_VERSION << std::endl;
      
    }
    
    void write_model(std::ostream* s, std::string model_name, const char prefix = '\0') {
      if (!s) return;
      
      *s << prefix << " model = " << model_name << std::endl;
      
    }
    
    void write_error_msg(std::ostream* error_stream,
                         const std::domain_error& e) {
      
      if (!error_stream) return;
      
      *error_stream << std::endl
                    << "Informational Message: The current Metropolis proposal is about to be "
                    << "rejected becuase of the following issue:"
                    << std::endl
                    << e.what() << std::endl
                    << "If this warning occurs sporadically, such as for highly constrained "
                    << "variable types like covariance matrices, then the sampler is fine,"
                    << std::endl
                    << "but if this warning occurs often then your model may be either severely "
                    << "ill-conditioned or misspecified."
                    << std::endl;
      
    }
    
    bool do_print(int n, int refresh) {
      return (refresh > 0) &&
      (n == 0 || ((n + 1) % refresh == 0) );
    }

    void print_progress(int m, int start, int finish, int refresh, bool warmup) {
      
      int it_print_width = std::ceil(std::log10(finish));

      if (do_print(m, refresh) || (start + m + 1 == finish) ) {
        
        std::cout << "Iteration: ";
        std::cout << std::setw(it_print_width) << m + 1 + start
                  << " / " << finish;
          
        std::cout << " [" << std::setw(3) 
                  << static_cast<int>( (100.0 * (start + m + 1)) / finish )
                  << "%] ";
        std::cout << (warmup ? " (Warmup)" : " (Sampling)");
        std::cout << std::endl;
      }
    
    }
    
    template <class Model, class RNG>
    void run_markov_chain(stan::mcmc::base_mcmc* sampler,
                          int num_iterations,
                          int start,
                          int finish,
                          int num_thin,
                          int refresh,
                          bool save,
                          bool warmup,
                          stan::io::mcmc_writer<Model>& writer,
                          stan::mcmc::sample& init_s,
                          Model& model,
                          RNG& base_rng) {
      
      for (int m = 0; m < num_iterations; ++m) {
      
        print_progress(m, start, finish, refresh, warmup);
      
        init_s = sampler->transition(init_s);
          
        if ( save && ( (m % num_thin) == 0) ) {
          writer.print_sample_params(base_rng, init_s, *sampler, model);
          writer.print_diagnostic_params(init_s, sampler);
        }

      }
      
    }

    template <class Model, class RNG>
    void warmup(stan::mcmc::base_mcmc* sampler,
                int num_warmup,
                int num_samples,
                int num_thin,
                int refresh,
                bool save,
                stan::io::mcmc_writer<Model>& writer,
                stan::mcmc::sample& init_s,
                Model& model,
                RNG& base_rng) {
      
      run_markov_chain<Model, RNG>(sampler, num_warmup, 0, num_warmup + num_samples, num_thin,
                                   refresh, save, true,
                                   writer,
                                   init_s, model, base_rng);
      
    }

    template <class Model, class RNG>
    void sample(stan::mcmc::base_mcmc* sampler,
                int num_warmup,
                int num_samples,
                int num_thin,
                int refresh,
                bool save,
                stan::io::mcmc_writer<Model>& writer,
                stan::mcmc::sample& init_s,
                Model& model,
                RNG& base_rng) {
      
      run_markov_chain<Model, RNG>(sampler, num_samples, num_warmup, num_warmup + num_samples, num_thin,
                                   refresh, save, false,
                                   writer,
                                   init_s, model, base_rng);
      
    }
      
    
    template<class Sampler>
    bool init_static_hmc(stan::mcmc::base_mcmc* sampler, argument* algorithm) {

      categorical_argument* hmc = dynamic_cast<categorical_argument*>(
                                  algorithm->arg("hmc"));
      
      categorical_argument* base = dynamic_cast<categorical_argument*>(
                                   algorithm->arg("hmc")->arg("engine")->arg("static"));
      
      double epsilon = dynamic_cast<real_argument*>(hmc->arg("stepsize"))->value();
      double epsilon_jitter = dynamic_cast<real_argument*>(hmc->arg("stepsize_jitter"))->value();
      double int_time = dynamic_cast<real_argument*>(base->arg("int_time"))->value();
      
      dynamic_cast<Sampler*>(sampler)->set_nominal_stepsize_and_T(epsilon, int_time);
      dynamic_cast<Sampler*>(sampler)->set_stepsize_jitter(epsilon_jitter);
      
      
      return true;
      
    }
  
    template<class Sampler>
    bool init_nuts(stan::mcmc::base_mcmc* sampler, argument* algorithm) {
      
      categorical_argument* hmc = dynamic_cast<categorical_argument*>(
                                   algorithm->arg("hmc"));
      
      categorical_argument* base = dynamic_cast<categorical_argument*>(
                                   algorithm->arg("hmc")->arg("engine")->arg("nuts"));

      double epsilon = dynamic_cast<real_argument*>(hmc->arg("stepsize"))->value();
      double epsilon_jitter = dynamic_cast<real_argument*>(hmc->arg("stepsize_jitter"))->value();
      int max_depth = dynamic_cast<int_argument*>(base->arg("max_depth"))->value();
      
      dynamic_cast<Sampler*>(sampler)->set_nominal_stepsize(epsilon);
      dynamic_cast<Sampler*>(sampler)->set_stepsize_jitter(epsilon_jitter);
      dynamic_cast<Sampler*>(sampler)->set_max_depth(max_depth);
      
      return true;
      
    }

    template<class Sampler>
    bool init_adapt(stan::mcmc::base_mcmc* sampler, categorical_argument* adapt) {
      
      double delta = dynamic_cast<real_argument*>(adapt->arg("delta"))->value();
      double gamma = dynamic_cast<real_argument*>(adapt->arg("gamma"))->value();
      double kappa = dynamic_cast<real_argument*>(adapt->arg("kappa"))->value();
      double t0    = dynamic_cast<real_argument*>(adapt->arg("t0"))->value();
      
      double epsilon = dynamic_cast<Sampler*>(sampler)->get_nominal_stepsize();
      
      Sampler* s = dynamic_cast<Sampler*>(sampler);
      
      s->get_stepsize_adaptation().set_mu(log(10 * epsilon));
      s->get_stepsize_adaptation().set_delta(delta);
      s->get_stepsize_adaptation().set_gamma(gamma);
      s->get_stepsize_adaptation().set_kappa(kappa);
      s->get_stepsize_adaptation().set_t0(t0);
      
      s->engage_adaptation();
      
      try {
        s->init_stepsize();
      } catch (std::runtime_error e) {
        std::cout << e.what() << std::endl;
        return false;
      }
      
      return true;
      
    }
    
    template<class Sampler>
    bool init_windowed_adapt(stan::mcmc::base_mcmc* sampler, categorical_argument* adapt, unsigned int num_warmup) {
      
      init_adapt<Sampler>(sampler, adapt);
      
      unsigned int init_buffer = dynamic_cast<u_int_argument*>(adapt->arg("init_buffer"))->value();
      unsigned int term_buffer = dynamic_cast<u_int_argument*>(adapt->arg("term_buffer"))->value();
      unsigned int window = dynamic_cast<u_int_argument*>(adapt->arg("window"))->value();
      
      dynamic_cast<Sampler*>(sampler)->set_window_params(num_warmup, init_buffer, term_buffer, window, &std::cout);
      
      return true;
      
    }
    
    template <class Model>
    int command(int argc, const char* argv[]) {

      std::vector<argument*> valid_arguments;
      valid_arguments.push_back(new arg_id());
      valid_arguments.push_back(new arg_data());
      valid_arguments.push_back(new arg_init());
      valid_arguments.push_back(new arg_random());
      valid_arguments.push_back(new arg_output());
      
      argument_parser parser(valid_arguments);
      int err_code = parser.parse_args(argc, argv, &std::cout, &std::cout);

      if (err_code != 0) {
        std::cout << "Failed to parse arguments, terminating Stan" << std::endl;
        return err_code;
      }
      
      if (parser.help_printed())
        return err_code;

      parser.print(&std::cout);
      std::cout << std::endl;
      
      // Identification
      unsigned int id = dynamic_cast<int_argument*>(parser.arg("id"))->value();
      
      //////////////////////////////////////////////////
      //            Random number generator           //
      //////////////////////////////////////////////////
      
      unsigned int random_seed = 0;
      u_int_argument* random_arg = dynamic_cast<u_int_argument*>(parser.arg("random")->arg("seed"));
      
      if (random_arg->is_default()) {
        random_seed = (boost::posix_time::microsec_clock::universal_time() -
                       boost::posix_time::ptime(boost::posix_time::min_date_time))
                      .total_milliseconds();
        
        random_arg->set_value(random_seed);
        
      } else {
        random_seed = random_arg->value();
      }
      
      typedef boost::ecuyer1988 rng_t; // (2**50 = 1T samples, 1000 chains)
      rng_t base_rng(random_seed);
      
      // Advance generator to avoid process conflicts
      static boost::uintmax_t DISCARD_STRIDE = static_cast<boost::uintmax_t>(1) << 50;
      base_rng.discard(DISCARD_STRIDE * (id - 1));
      
      //////////////////////////////////////////////////
      //                  Input/Output                //
      //////////////////////////////////////////////////
      
      // Data input
      std::string data_file = dynamic_cast<string_argument*>(parser.arg("data")->arg("file"))->value();
      
      std::fstream data_stream(data_file.c_str(),
                               std::fstream::in);
      stan::io::dump data_var_context(data_stream);
      data_stream.close();
      
      // Sample output
      std::string output_file = dynamic_cast<string_argument*>(
                                parser.arg("output")->arg("file"))->value();
      std::fstream* output_stream = 0;
      if (output_file != "") {
        output_stream = new std::fstream(output_file.c_str(),
                                         std::fstream::out);
      }
      
      // Diagnostic output
      std::string diagnostic_file = dynamic_cast<string_argument*>(
                                    parser.arg("output")->arg("diagnostic_file"))->value();
      
      std::fstream* diagnostic_stream = 0;
      if (diagnostic_file != "") {
        diagnostic_stream = new std::fstream(diagnostic_file.c_str(),
                                             std::fstream::out);
      }
      
      // Refresh rate
      int refresh = dynamic_cast<int_argument*>(
                    parser.arg("output")->arg("refresh"))->value();
      
      //////////////////////////////////////////////////
      //                Initialize Model              //
      //////////////////////////////////////////////////
      
      Model model(data_var_context, &std::cout);
      
<<<<<<< HEAD
      Eigen::VectorXd cont_params = Eigen::VectorXd::Zero(model.num_params_r());
=======
      if (output_stream) {
        write_stan(output_stream, '#');
        write_model(output_stream, model.model_name(), '#');
        parser.print(output_stream, '#');
      }
      
      if (diagnostic_stream) {
        write_stan(diagnostic_stream, '#');
        write_model(diagnostic_stream, model.model_name(), '#');
        parser.print(diagnostic_stream, '#');
      }
      
      std::vector<double> cont_params(model.num_params_r());
      std::vector<int> disc_params(model.num_params_i());
>>>>>>> 2dcc608c
      
      int num_init_tries = -1;
      
      std::string init = dynamic_cast<string_argument*>(
                         parser.arg("init"))->value();
      
      try {
        
        double R = std::fabs(boost::lexical_cast<double>(init));
        
        if (R == 0) {
          
          cont_params.setZero();
          
          double init_log_prob;
          Eigen::VectorXd init_grad = Eigen::VectorXd::Zero(model.num_params_r());
          
          try {
            init_log_prob 
              = stan::model::log_prob_grad<true, true>(model, cont_params, init_grad, &std::cout);
          } catch (std::domain_error e) {
            std::cout << "Rejecting initialization at zero because of log_prob_grad failure." << std::endl;
            return error_codes::OK;
          }
          
          if (!boost::math::isfinite(init_log_prob)) {
            std::cout << "Rejecting initialization at zero because of vanishing density." << std::endl;
            return 0;
          }
          
          for (size_t i = 0; i < init_grad.size(); ++i) {
            if (!boost::math::isfinite(init_grad[i])) {
              std::cout << "Rejecting initialization at zero because of divergent gradient." << std::endl;
              return 0;
            }
          }

        } else {
          
          boost::random::uniform_real_distribution<double>
          init_range_distribution(-R, R);
          
          boost::variate_generator<rng_t&,
          boost::random::uniform_real_distribution<double> >
          init_rng(base_rng, init_range_distribution);
          
          cont_params.setZero();
          
          // Random initializations until log_prob is finite
          Eigen::VectorXd init_grad = Eigen::VectorXd::Zero(model.num_params_r());
          static int MAX_INIT_TRIES = 100;
          
          for (num_init_tries = 1; num_init_tries <= MAX_INIT_TRIES; ++num_init_tries) {
            
            for (size_t i = 0; i < cont_params.size(); ++i)
              cont_params(i) = init_rng();
            
            // FIXME: allow config vs. std::cout
            double init_log_prob;
            try {
              init_log_prob
                = stan::model::log_prob_grad<true, true>(model, cont_params, init_grad, &std::cout);
            } catch (std::domain_error e) {
              write_error_msg(&std::cout, e);
              std::cout << "Rejecting proposed initial value with zero density." << std::endl;
              init_log_prob = -std::numeric_limits<double>::infinity();
            }
            
            if (!boost::math::isfinite(init_log_prob))
              continue;
            for (size_t i = 0; i < init_grad.size(); ++i)
              if (!boost::math::isfinite(init_grad(i)))
                continue;
            break;
            
          }
          
          if (num_init_tries > MAX_INIT_TRIES) {
            std::cout << std::endl << std::endl
                      << "Initialization between (" << -R << ", " << R << ") failed after "
                      << MAX_INIT_TRIES << " attempts. " << std::endl;
            std::cout << " Try specifying initial values,"
                      << " reducing ranges of constrained values,"
                      << " or reparameterizing the model."
                      << std::endl;
            return -1;
          }
          
        }
        
      } catch(...) {
      
        try {
        
          std::fstream init_stream(init.c_str(), std::fstream::in);
          if (init_stream.fail()) {
            std::string msg("ERROR: specified initialization file does not exist: ");
            msg += init;
            throw std::invalid_argument(msg);
          }
          
          stan::io::dump init_var_context(init_stream);
          init_stream.close();
          model.transform_inits(init_var_context, cont_params);
        
        } catch (const std::exception& e) {
          std::cerr << "Error during user-specified initialization:"
                    << std::endl
                    << e.what()
                    << std::endl;
          return -5;
        }
        
        double init_log_prob;
        Eigen::VectorXd init_grad = Eigen::VectorXd::Zero(model.num_params_r());
        
        try {
        
          init_log_prob
            = stan::model::log_prob_grad<true, true>(model, cont_params, init_grad, &std::cout);

        } catch (std::domain_error e) {
          std::cout << "Rejecting user-specified initialization because of log_prob_grad failure." << std::endl;
          return 0;
        }
        
        if (!boost::math::isfinite(init_log_prob)) {
          std::cout << "Rejecting user-specified initialization because of vanishing density." << std::endl;
          return 0;
        }
        
        for (size_t i = 0; i < init_grad.size(); ++i) {
          if (!boost::math::isfinite(init_grad[i])) {
            std::cout << "Rejecting user-specified initialization because of divergent gradient." << std::endl;
            return 0;
          }
        }
        
      }
<<<<<<< HEAD

      // Check timing
      clock_t start = clock();
      
      Eigen::VectorXd init_grad = Eigen::VectorXd::Zero(model.num_params_r());
      stan::model::log_prob_grad<true, true>(model, cont_params, init_grad, &std::cout);
      
      clock_t end = clock();
      double deltaT = (double)(end - start) / CLOCKS_PER_SEC;
      
      std::cout << "Gradient evaluation took " << deltaT << " seconds" << std::endl;
      std::cout << "1000 transitions using 10 leapfrog steps per transition would take "
                << 1e4 * deltaT << " seconds." << std::endl;
      std::cout << "Adjust your expectations accordingly!" << std::endl << std::endl;
      
      // Initial output
      parser.print(&std::cout);
      std::cout << std::endl;
      
      if (!append_sample && sample_stream) {
        write_stan(sample_stream, '#');
        write_model(sample_stream, model.model_name(), '#');
        parser.print(sample_stream, '#');
      }
      
      if (!append_diagnostic && diagnostic_stream) {
        write_stan(diagnostic_stream, '#');
        write_model(sample_stream, model.model_name(), '#');
        parser.print(diagnostic_stream, '#');
      }
=======
>>>>>>> 2dcc608c
      
      //////////////////////////////////////////////////
      //               Model Diagnostics              //
      //////////////////////////////////////////////////
      
      if (parser.arg("method")->arg("diagnose")) {
      
        std::vector<double> cont_vector(cont_params.size());
        for (int i = 0; i < cont_params.size(); ++i)
          cont_vector.at(i) = cont_params(i);
        std::vector<int> disc_vector;
        
        list_argument* test = dynamic_cast<list_argument*>
                              (parser.arg("method")->arg("diagnose")->arg("test"));
        
        if (test->value() == "gradient") {
          std::cout << std::endl << "TEST GRADIENT MODE" << std::endl;
<<<<<<< HEAD
          int num_failed 
            = stan::model::test_gradients<true,true>(model,cont_vector, disc_vector);
=======
          
          double epsilon = dynamic_cast<real_argument*>
                           (test->arg("gradient")->arg("epsilon"))->value();
          
          double error = dynamic_cast<real_argument*>
                         (test->arg("gradient")->arg("error"))->value();
          
          int num_failed
            = stan::model::test_gradients<true,true>(model,cont_params, disc_params, epsilon, error, std::cout);
          
          if (output_stream) {
            num_failed
              = stan::model::test_gradients<true,true>(model,cont_params, disc_params, epsilon, error, *output_stream);
          }
          
          if (diagnostic_stream) {
            num_failed
              = stan::model::test_gradients<true,true>(model,cont_params, disc_params, epsilon, error, *diagnostic_stream);
          }
          
>>>>>>> 2dcc608c
          (void) num_failed; // FIXME: do something with the number failed
          
          return error_codes::OK;
        }
        
      }
      
      //////////////////////////////////////////////////
      //           Optimization Algorithms            //
      //////////////////////////////////////////////////
      
      if (parser.arg("method")->arg("optimize")) {
        
        std::vector<double> cont_vector(cont_params.size());
        for (int i = 0; i < cont_params.size(); ++i)
          cont_vector.at(i) = cont_params(i);
        std::vector<int> disc_vector;
        
        list_argument* algo = dynamic_cast<list_argument*>
                              (parser.arg("method")->arg("optimize")->arg("algorithm"));

        int num_iterations = dynamic_cast<int_argument*>(
                             parser.arg("method")->arg("optimize")->arg("iter"))->value();

        bool save_iterations = dynamic_cast<bool_argument*>(
                               parser.arg("method")->arg("optimize")->arg("save_iterations"))->value();

        if (output_stream) {
          *output_stream << "lp__,";
          model.write_csv_header(*output_stream);
        }

        double lp(0);
        int return_code = error_codes::CONFIG;
        if (algo->value() == "nesterov") {
          bool epsilon = dynamic_cast<real_argument*>(
                         algo->arg("nesterov")->arg("stepsize"))->value();
          
          
          stan::optimization::NesterovGradient<Model> ng(model, cont_vector, disc_vector,
                                                         epsilon, &std::cout);
          
          lp = ng.logp();
          
          double lastlp = lp - 1;
          std::cout << "Initial log joint probability = " << lp << std::endl;
<<<<<<< HEAD
          if (sample_stream && save_iterations) {
            *sample_stream << lp << ',';
            model.write_csv(base_rng, cont_vector, disc_vector,
                            *sample_stream, &std::cout);
            sample_stream->flush();
=======
          if (output_stream && save_iterations) {
            *output_stream << lp << ',';
            model.write_csv(base_rng, cont_params, disc_params, 
                            *output_stream, &std::cout);
            output_stream->flush();
>>>>>>> 2dcc608c
          }

          int m = 0;
          for (int i = 0; i < num_iterations; i++) {
            lastlp = lp;
            lp = ng.step();
            ng.params_r(cont_vector);
            if (do_print(i, refresh)) {
              std::cout << "Iteration ";
              std::cout << std::setw(2) << (m + 1) << ". ";
              std::cout << "Log joint probability = " << std::setw(10) << lp;
              std::cout << ". Improved by " << (lp - lastlp) << ".";
              std::cout << std::endl;
              std::cout.flush();
            }
            m++;
<<<<<<< HEAD
            if (sample_stream && save_iterations) {
              *sample_stream << lp << ',';
              model.write_csv(base_rng, cont_vector, disc_vector,
                              *sample_stream, &std::cout);
              sample_stream->flush();
=======
            if (output_stream && save_iterations) {
              *output_stream << lp << ',';
              model.write_csv(base_rng, cont_params, disc_params, 
                              *output_stream, &std::cout);
              output_stream->flush();
>>>>>>> 2dcc608c
            }

          }
          return_code = error_codes::OK;
        } else if (algo->value() == "newton") {
          
          std::vector<double> gradient;
          try {
            lp = model.template log_prob<false, false>(cont_vector, disc_vector, &std::cout);
          } catch (std::domain_error e) {
            write_error_msg(&std::cout, e);
            lp = -std::numeric_limits<double>::infinity();
          }
          
          std::cout << "initial log joint probability = " << lp << std::endl;
<<<<<<< HEAD
          if (sample_stream && save_iterations) {
            *sample_stream << lp << ',';
            model.write_csv(base_rng, cont_vector, disc_vector,
                            *sample_stream, &std::cout);
            sample_stream->flush();
=======
          if (output_stream && save_iterations) {
            *output_stream << lp << ',';
            model.write_csv(base_rng, cont_params, disc_params, 
                            *output_stream, &std::cout);
            output_stream->flush();
>>>>>>> 2dcc608c
          }

          double lastlp = lp - 1;
          int m = 0;
          while ((lp - lastlp) / fabs(lp) > 1e-8) {
            
            lastlp = lp;
            lp = stan::optimization::newton_step(model, cont_vector, disc_vector);
            std::cout << "Iteration ";
            std::cout << std::setw(2) << (m + 1) << ". ";
            std::cout << "Log joint probability = " << std::setw(10) << lp;
            std::cout << ". Improved by " << (lp - lastlp) << ".";
            std::cout << std::endl;
            std::cout.flush();
            m++;

<<<<<<< HEAD
            if (sample_stream && save_iterations) {
              *sample_stream << lp << ',';
              model.write_csv(base_rng, cont_vector, disc_vector,
                              *sample_stream, &std::cout);
=======
            if (output_stream && save_iterations) {
              *output_stream << lp << ',';
              model.write_csv(base_rng, cont_params, disc_params, 
                              *output_stream, &std::cout);
>>>>>>> 2dcc608c
            }
            
          }
          return_code = error_codes::OK;
        } else if (algo->value() == "bfgs") {
          
          stan::optimization::BFGSLineSearch<Model> bfgs(model, cont_vector, disc_vector,
                                                         &std::cout);
          bfgs._opts.alpha0 = dynamic_cast<real_argument*>(
                         algo->arg("bfgs")->arg("init_alpha"))->value();
          bfgs._opts.tolF = dynamic_cast<real_argument*>(
                         algo->arg("bfgs")->arg("tol_obj"))->value();
          bfgs._opts.tolGrad = dynamic_cast<real_argument*>(
                         algo->arg("bfgs")->arg("tol_grad"))->value();
          bfgs._opts.tolX = dynamic_cast<real_argument*>(
                         algo->arg("bfgs")->arg("tol_param"))->value();
          bfgs._opts.maxIts = num_iterations;
          
          lp = bfgs.logp();
          
          std::cout << "initial log joint probability = " << lp << std::endl;
<<<<<<< HEAD
          if (sample_stream && save_iterations) {
            *sample_stream << lp << ',';
            model.write_csv(base_rng, cont_vector, disc_vector,
                            *sample_stream, &std::cout);
            sample_stream->flush();
=======
          if (output_stream && save_iterations) {
            *output_stream << lp << ',';
            model.write_csv(base_rng, cont_params, disc_params, 
                            *output_stream, &std::cout);
            output_stream->flush();
>>>>>>> 2dcc608c
          }

          int ret = 0;
          
          while (ret == 0) {  
            if (do_print(bfgs.iter_num(), 50*refresh)) {
              std::cout << "    Iter ";
              std::cout << "     log prob ";
              std::cout << "       ||dx|| ";
              std::cout << "     ||grad|| ";
              std::cout << "      alpha ";
// MAB: commented out but left in because it may be useful for debugging in the future
//              std::cout << "     alpha0 ";
              std::cout << " # evals ";
              std::cout << " Notes " << std::endl;
            }
            
            ret = bfgs.step();
            lp = bfgs.logp();
            bfgs.params_r(cont_vector);
            
            if (do_print(bfgs.iter_num(), refresh) || ret != 0 || !bfgs.note().empty()) {
              std::cout << " " << std::setw(7) << bfgs.iter_num() << " ";
              std::cout << " " << std::setw(12) << std::setprecision(6) << lp << " ";
              std::cout << " " << std::setw(12) << std::setprecision(6) << bfgs.prev_step_size() << " ";
              std::cout << " " << std::setw(12) << std::setprecision(6) << bfgs.curr_g().norm() << " ";
              std::cout << " " << std::setw(10) << std::setprecision(4) << bfgs.alpha() << " ";
//              std::cout << " " << std::setw(10) << std::setprecision(4) << bfgs.alpha0() << " ";
              std::cout << " " << std::setw(7) << bfgs.grad_evals() << " ";
              std::cout << " " << bfgs.note() << " ";
              std::cout << std::endl;
            }
            
<<<<<<< HEAD
            if (sample_stream && save_iterations) {
              *sample_stream << lp << ',';
              model.write_csv(base_rng, cont_vector, disc_vector,
                              *sample_stream, &std::cout);
              sample_stream->flush();
=======
            if (output_stream && save_iterations) {
              *output_stream << lp << ',';
              model.write_csv(base_rng, cont_params, disc_params, 
                              *output_stream, &std::cout);
              output_stream->flush();
>>>>>>> 2dcc608c
            }
          }
          
          
          if (ret >= 0) {
            std::cout << "Optimization terminated normally: " << std::endl;
            return_code = error_codes::OK;
          } else {
            std::cout << "Optimization terminated with error: " << std::endl;
            return_code = error_codes::SOFTWARE;
          }
          std::cout << "  " << bfgs.get_code_string(ret) << std::endl;
        } else {
          return_code = error_codes::CONFIG;
        }

<<<<<<< HEAD
        if (sample_stream) {
          *sample_stream << lp << ',';
          model.write_csv(base_rng, cont_vector, disc_vector,
                          *sample_stream, &std::cout);
          sample_stream->flush();
          sample_stream->close();
          delete sample_stream;
=======
        if (output_stream) {
          *output_stream << lp << ',';
          model.write_csv(base_rng, cont_params, disc_params, 
                          *output_stream, &std::cout);
          output_stream->flush();
          output_stream->close();
          delete output_stream;
>>>>>>> 2dcc608c
        }
        return return_code;
      }
        
      //////////////////////////////////////////////////
      //              Sampling Algorithms             //
      //////////////////////////////////////////////////
      
      if (parser.arg("method")->arg("sample")) {
        
        
        // Check timing
        clock_t start_check = clock();
        
        std::vector<double> init_grad;
        stan::model::log_prob_grad<true, true>(model,
                                               cont_params, disc_params, init_grad,
                                               &std::cout);
        
        clock_t end_check = clock();
        double deltaT = (double)(end_check - start_check) / CLOCKS_PER_SEC;
        
        std::cout << std::endl;
        std::cout << "Gradient evaluation took " << deltaT << " seconds" << std::endl;
        std::cout << "1000 transitions using 10 leapfrog steps per transition would take "
                  << 1e4 * deltaT << " seconds." << std::endl;
        std::cout << "Adjust your expectations accordingly!" << std::endl << std::endl;
        std::cout << std::endl;
        
        stan::io::mcmc_writer<Model> writer(output_stream, diagnostic_stream, &std::cout);
        
        // Sampling parameters
        int num_warmup = dynamic_cast<int_argument*>(
                          parser.arg("method")->arg("sample")->arg("num_warmup"))->value();
        
        int num_samples = dynamic_cast<int_argument*>(
                          parser.arg("method")->arg("sample")->arg("num_samples"))->value();
        
        int num_thin = dynamic_cast<int_argument*>(
                       parser.arg("method")->arg("sample")->arg("thin"))->value();
        
        bool save_warmup = dynamic_cast<bool_argument*>(
                           parser.arg("method")->arg("sample")->arg("save_warmup"))->value();
        
        stan::mcmc::sample s(cont_params, 0, 0);
        
        double warmDeltaT;
        double sampleDeltaT;
        
        // Sampler
        stan::mcmc::base_mcmc* sampler_ptr = 0;
        
        list_argument* algo = dynamic_cast<list_argument*>
                              (parser.arg("method")->arg("sample")->arg("algorithm"));
        
        categorical_argument* adapt = dynamic_cast<categorical_argument*>(
                                      parser.arg("method")->arg("sample")->arg("adapt"));
        bool adapt_engaged = dynamic_cast<bool_argument*>(adapt->arg("engaged"))->value();
        
        if (algo->value() == "rwm") {
          
          std::cout << algo->arg("rwm")->description() << std::endl;
          return 0;
        
        } else if (algo->value() == "hmc") {
          
          int engine_index = 0;
          list_argument* engine 
            = dynamic_cast<list_argument*>(algo->arg("hmc")->arg("engine"));
          if (engine->value() == "static") {
            engine_index = 0;
          } else if (engine->value() == "nuts") {
            engine_index = 1;
          }
          
          int metric_index = 0;
          list_argument* metric 
            = dynamic_cast<list_argument*>(algo->arg("hmc")->arg("metric"));
          if (metric->value() == "unit_e") {
            metric_index = 0;
          } else if (metric->value() == "diag_e") {
            metric_index = 1;
          } else if (metric->value() == "dense_e") {
            metric_index = 2;
          }
          
          int sampler_select = engine_index + 10 * metric_index + 100 * static_cast<int>(adapt_engaged);
          
          switch (sampler_select) {
              
            case 0: {
              typedef stan::mcmc::unit_e_static_hmc<Model, rng_t> sampler;
              sampler_ptr = new sampler(model, base_rng, &std::cout, &std::cout);
              if (!init_static_hmc<sampler>(sampler_ptr, algo)) return 0;
              break;
            }
              
            case 1: {        
              typedef stan::mcmc::unit_e_nuts<Model, rng_t> sampler;
              sampler_ptr = new sampler(model, base_rng, &std::cout, &std::cout);
              if (!init_nuts<sampler>(sampler_ptr, algo)) return 0;
              break;
            }
              
            case 10: {
              typedef stan::mcmc::diag_e_static_hmc<Model, rng_t> sampler;
              sampler_ptr = new sampler(model, base_rng, &std::cout, &std::cout);
              if (!init_static_hmc<sampler>(sampler_ptr, algo)) return 0;
              break;
            }
            
            case 11: {
              typedef stan::mcmc::diag_e_nuts<Model, rng_t> sampler;
              sampler_ptr = new sampler(model, base_rng, &std::cout, &std::cout);
              if (!init_nuts<sampler>(sampler_ptr, algo)) return 0;
              break;
            }
            
            case 20: {
              typedef stan::mcmc::dense_e_static_hmc<Model, rng_t> sampler;
              sampler_ptr = new sampler(model, base_rng, &std::cout, &std::cout);
              if (!init_static_hmc<sampler>(sampler_ptr, algo)) return 0;
              break;
            }
            
            case 21: {
              typedef stan::mcmc::dense_e_nuts<Model, rng_t> sampler;
              sampler_ptr = new sampler(model, base_rng, &std::cout, &std::cout);
              if (!init_nuts<sampler>(sampler_ptr, algo)) return 0;
              break;
            }
            
            case 100: {
              typedef stan::mcmc::adapt_unit_e_static_hmc<Model, rng_t> sampler;
              sampler_ptr = new sampler(model, base_rng, &std::cout, &std::cout);
              if (!init_static_hmc<sampler>(sampler_ptr, algo)) return 0;
              if (!init_adapt<sampler>(sampler_ptr, adapt)) return 0;
              break;
            }
            
            case 101: {
              typedef stan::mcmc::adapt_unit_e_nuts<Model, rng_t> sampler;
              sampler_ptr = new sampler(model, base_rng, &std::cout, &std::cout);
              if (!init_nuts<sampler>(sampler_ptr, algo)) return 0;
              if (!init_adapt<sampler>(sampler_ptr, adapt)) return 0;
              break;
            }
            
            case 110: {
              typedef stan::mcmc::adapt_diag_e_static_hmc<Model, rng_t> sampler;
              sampler_ptr = new sampler(model, base_rng, &std::cout, &std::cout);
              if (!init_static_hmc<sampler>(sampler_ptr, algo)) return 0;
              if (!init_windowed_adapt<sampler>(sampler_ptr, adapt, num_warmup)) return 0;
              break;
            }
            
            case 111: {
              typedef stan::mcmc::adapt_diag_e_nuts<Model, rng_t> sampler;
              sampler_ptr = new sampler(model, base_rng, &std::cout, &std::cout);
              if (!init_nuts<sampler>(sampler_ptr, algo)) return 0;
              if (!init_windowed_adapt<sampler>(sampler_ptr, adapt, num_warmup)) return 0;
              break;
            }
            
            case 120: {
              typedef stan::mcmc::adapt_dense_e_static_hmc<Model, rng_t> sampler;
              sampler_ptr = new sampler(model, base_rng, &std::cout, &std::cout);
              if (!init_static_hmc<sampler>(sampler_ptr, algo)) return 0;
              if (!init_windowed_adapt<sampler>(sampler_ptr, adapt, num_warmup)) return 0;
              break;
            }
            
            case 121: {
              typedef stan::mcmc::adapt_dense_e_nuts<Model, rng_t> sampler;
              sampler_ptr = new sampler(model, base_rng, &std::cout, &std::cout);
              if (!init_nuts<sampler>(sampler_ptr, algo)) return 0;
              if (!init_windowed_adapt<sampler>(sampler_ptr, adapt, num_warmup)) return 0;
              break;
            }
            
            default:
              std::cout << "No sampler matching HMC specification!" << std::endl;
              return 0;
          }
          
        }
        
        // Headers
        writer.print_sample_names(s, sampler_ptr, model);
        writer.print_diagnostic_names(s, sampler_ptr, model);
        
        // Warm-Up
        clock_t start = clock();
        
        warmup<Model, rng_t>(sampler_ptr, num_warmup, num_samples, num_thin,
                             refresh, save_warmup,
                             writer,
                             s, model, base_rng);
        
        clock_t end = clock();
        warmDeltaT = (double)(end - start) / CLOCKS_PER_SEC;
        
        if (adapt_engaged) {
          dynamic_cast<mcmc::base_adapter*>(sampler_ptr)->disengage_adaptation();
          writer.print_adapt_finish(sampler_ptr);
        }
        
        // Sampling
        start = clock();
        
        stan::gm::sample<Model, rng_t>(sampler_ptr, num_warmup, num_samples, num_thin,
                                       refresh, true,
                                       writer,
                                       s, model, base_rng);
        
        end = clock();
        sampleDeltaT = (double)(end - start) / CLOCKS_PER_SEC;
        
        writer.print_timing(warmDeltaT, sampleDeltaT);
        
        if (sampler_ptr) delete sampler_ptr;
        
      }
      
      if (output_stream) {
        output_stream->close();
        delete output_stream;
      }
        
      if (diagnostic_stream) {
        diagnostic_stream->close();
        delete diagnostic_stream;
      }
      
      for (size_t i = 0; i < valid_arguments.size(); ++i)
        delete valid_arguments.at(i);
      
      return 0;
 
    }

  } // namespace gm

} // namespace stan

#endif<|MERGE_RESOLUTION|>--- conflicted
+++ resolved
@@ -346,9 +346,8 @@
       
       Model model(data_var_context, &std::cout);
       
-<<<<<<< HEAD
       Eigen::VectorXd cont_params = Eigen::VectorXd::Zero(model.num_params_r());
-=======
+
       if (output_stream) {
         write_stan(output_stream, '#');
         write_model(output_stream, model.model_name(), '#');
@@ -360,10 +359,6 @@
         write_model(diagnostic_stream, model.model_name(), '#');
         parser.print(diagnostic_stream, '#');
       }
-      
-      std::vector<double> cont_params(model.num_params_r());
-      std::vector<int> disc_params(model.num_params_i());
->>>>>>> 2dcc608c
       
       int num_init_tries = -1;
       
@@ -503,39 +498,6 @@
         }
         
       }
-<<<<<<< HEAD
-
-      // Check timing
-      clock_t start = clock();
-      
-      Eigen::VectorXd init_grad = Eigen::VectorXd::Zero(model.num_params_r());
-      stan::model::log_prob_grad<true, true>(model, cont_params, init_grad, &std::cout);
-      
-      clock_t end = clock();
-      double deltaT = (double)(end - start) / CLOCKS_PER_SEC;
-      
-      std::cout << "Gradient evaluation took " << deltaT << " seconds" << std::endl;
-      std::cout << "1000 transitions using 10 leapfrog steps per transition would take "
-                << 1e4 * deltaT << " seconds." << std::endl;
-      std::cout << "Adjust your expectations accordingly!" << std::endl << std::endl;
-      
-      // Initial output
-      parser.print(&std::cout);
-      std::cout << std::endl;
-      
-      if (!append_sample && sample_stream) {
-        write_stan(sample_stream, '#');
-        write_model(sample_stream, model.model_name(), '#');
-        parser.print(sample_stream, '#');
-      }
-      
-      if (!append_diagnostic && diagnostic_stream) {
-        write_stan(diagnostic_stream, '#');
-        write_model(sample_stream, model.model_name(), '#');
-        parser.print(diagnostic_stream, '#');
-      }
-=======
->>>>>>> 2dcc608c
       
       //////////////////////////////////////////////////
       //               Model Diagnostics              //
@@ -553,11 +515,7 @@
         
         if (test->value() == "gradient") {
           std::cout << std::endl << "TEST GRADIENT MODE" << std::endl;
-<<<<<<< HEAD
-          int num_failed 
-            = stan::model::test_gradients<true,true>(model,cont_vector, disc_vector);
-=======
-          
+
           double epsilon = dynamic_cast<real_argument*>
                            (test->arg("gradient")->arg("epsilon"))->value();
           
@@ -565,19 +523,18 @@
                          (test->arg("gradient")->arg("error"))->value();
           
           int num_failed
-            = stan::model::test_gradients<true,true>(model,cont_params, disc_params, epsilon, error, std::cout);
+            = stan::model::test_gradients<true,true>(model,cont_vector, disc_vector, epsilon, error, std::cout);
           
           if (output_stream) {
             num_failed
-              = stan::model::test_gradients<true,true>(model,cont_params, disc_params, epsilon, error, *output_stream);
+              = stan::model::test_gradients<true,true>(model,cont_vector, disc_vector, epsilon, error, *output_stream);
           }
           
           if (diagnostic_stream) {
             num_failed
-              = stan::model::test_gradients<true,true>(model,cont_params, disc_params, epsilon, error, *diagnostic_stream);
-          }
-          
->>>>>>> 2dcc608c
+              = stan::model::test_gradients<true,true>(model,cont_vector, disc_vector, epsilon, error, *diagnostic_stream);
+          }
+          
           (void) num_failed; // FIXME: do something with the number failed
           
           return error_codes::OK;
@@ -624,19 +581,11 @@
           
           double lastlp = lp - 1;
           std::cout << "Initial log joint probability = " << lp << std::endl;
-<<<<<<< HEAD
-          if (sample_stream && save_iterations) {
-            *sample_stream << lp << ',';
-            model.write_csv(base_rng, cont_vector, disc_vector,
-                            *sample_stream, &std::cout);
-            sample_stream->flush();
-=======
           if (output_stream && save_iterations) {
             *output_stream << lp << ',';
-            model.write_csv(base_rng, cont_params, disc_params, 
+            model.write_csv(base_rng, cont_vector, disc_vector,
                             *output_stream, &std::cout);
             output_stream->flush();
->>>>>>> 2dcc608c
           }
 
           int m = 0;
@@ -653,19 +602,11 @@
               std::cout.flush();
             }
             m++;
-<<<<<<< HEAD
-            if (sample_stream && save_iterations) {
-              *sample_stream << lp << ',';
-              model.write_csv(base_rng, cont_vector, disc_vector,
-                              *sample_stream, &std::cout);
-              sample_stream->flush();
-=======
             if (output_stream && save_iterations) {
               *output_stream << lp << ',';
-              model.write_csv(base_rng, cont_params, disc_params, 
+              model.write_csv(base_rng, cont_vector, disc_vector,
                               *output_stream, &std::cout);
               output_stream->flush();
->>>>>>> 2dcc608c
             }
 
           }
@@ -681,19 +622,11 @@
           }
           
           std::cout << "initial log joint probability = " << lp << std::endl;
-<<<<<<< HEAD
-          if (sample_stream && save_iterations) {
-            *sample_stream << lp << ',';
-            model.write_csv(base_rng, cont_vector, disc_vector,
-                            *sample_stream, &std::cout);
-            sample_stream->flush();
-=======
           if (output_stream && save_iterations) {
             *output_stream << lp << ',';
-            model.write_csv(base_rng, cont_params, disc_params, 
+            model.write_csv(base_rng, cont_vector, disc_vector,
                             *output_stream, &std::cout);
             output_stream->flush();
->>>>>>> 2dcc608c
           }
 
           double lastlp = lp - 1;
@@ -710,17 +643,10 @@
             std::cout.flush();
             m++;
 
-<<<<<<< HEAD
-            if (sample_stream && save_iterations) {
-              *sample_stream << lp << ',';
-              model.write_csv(base_rng, cont_vector, disc_vector,
-                              *sample_stream, &std::cout);
-=======
             if (output_stream && save_iterations) {
               *output_stream << lp << ',';
-              model.write_csv(base_rng, cont_params, disc_params, 
+              model.write_csv(base_rng, cont_vector, disc_vector,
                               *output_stream, &std::cout);
->>>>>>> 2dcc608c
             }
             
           }
@@ -742,19 +668,11 @@
           lp = bfgs.logp();
           
           std::cout << "initial log joint probability = " << lp << std::endl;
-<<<<<<< HEAD
-          if (sample_stream && save_iterations) {
-            *sample_stream << lp << ',';
-            model.write_csv(base_rng, cont_vector, disc_vector,
-                            *sample_stream, &std::cout);
-            sample_stream->flush();
-=======
           if (output_stream && save_iterations) {
             *output_stream << lp << ',';
-            model.write_csv(base_rng, cont_params, disc_params, 
+            model.write_csv(base_rng, cont_vector, disc_vector,
                             *output_stream, &std::cout);
             output_stream->flush();
->>>>>>> 2dcc608c
           }
 
           int ret = 0;
@@ -788,19 +706,11 @@
               std::cout << std::endl;
             }
             
-<<<<<<< HEAD
-            if (sample_stream && save_iterations) {
-              *sample_stream << lp << ',';
-              model.write_csv(base_rng, cont_vector, disc_vector,
-                              *sample_stream, &std::cout);
-              sample_stream->flush();
-=======
             if (output_stream && save_iterations) {
               *output_stream << lp << ',';
-              model.write_csv(base_rng, cont_params, disc_params, 
+              model.write_csv(base_rng, cont_vector, disc_vector,
                               *output_stream, &std::cout);
               output_stream->flush();
->>>>>>> 2dcc608c
             }
           }
           
@@ -817,23 +727,13 @@
           return_code = error_codes::CONFIG;
         }
 
-<<<<<<< HEAD
-        if (sample_stream) {
-          *sample_stream << lp << ',';
-          model.write_csv(base_rng, cont_vector, disc_vector,
-                          *sample_stream, &std::cout);
-          sample_stream->flush();
-          sample_stream->close();
-          delete sample_stream;
-=======
         if (output_stream) {
           *output_stream << lp << ',';
-          model.write_csv(base_rng, cont_params, disc_params, 
+          model.write_csv(base_rng, cont_vector, disc_vector,
                           *output_stream, &std::cout);
           output_stream->flush();
           output_stream->close();
           delete output_stream;
->>>>>>> 2dcc608c
         }
         return return_code;
       }
@@ -848,10 +748,8 @@
         // Check timing
         clock_t start_check = clock();
         
-        std::vector<double> init_grad;
-        stan::model::log_prob_grad<true, true>(model,
-                                               cont_params, disc_params, init_grad,
-                                               &std::cout);
+        Eigen::VectorXd init_grad = Eigen::VectorXd::Zero(model.num_params_r());
+        stan::model::log_prob_grad<true, true>(model, cont_params, init_grad, &std::cout);
         
         clock_t end_check = clock();
         double deltaT = (double)(end_check - start_check) / CLOCKS_PER_SEC;
