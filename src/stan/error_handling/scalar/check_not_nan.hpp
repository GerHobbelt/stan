--- conflicted
+++ resolved
@@ -16,16 +16,10 @@
         static bool check(const char* function,
                           const char* name,
                           const T_y& y) {
-<<<<<<< HEAD
-          if ((boost::math::isnan)(y)) 
+          using stan::math::value_of_rec;
+          if ((boost::math::isnan)(value_of_rec(y))) 
             domain_error(function, name, y,
                          "is ", ", but must not be nan!");
-=======
-          using stan::math::value_of_rec;
-          if ((boost::math::isnan)(value_of_rec(y))) 
-            dom_err(function, name, y,
-                    "is ", ", but must not be nan!");
->>>>>>> 39f74db4
           return true;
         }
       };
@@ -35,19 +29,11 @@
         static bool check(const char* function,
                           const char* name,
                           const T_y& y) {
-<<<<<<< HEAD
-          for (size_t n = 0; n < stan::length(y); n++) {
-            if ((boost::math::isnan)(stan::get(y,n)))
-              domain_error_vec(function, name, y, n,
-                               "is ", ", but must not be nan!");
-=======
-          // using stan::length;
           using stan::math::value_of_rec;
           for (size_t n = 0; n < stan::length(y); n++) {
             if ((boost::math::isnan)(value_of_rec(stan::get(y,n))))
-              dom_err_vec(function, name, y, n,
-                          "is ", ", but must not be nan!");
->>>>>>> 39f74db4
+              domain_error_vec(function, name, y, n,
+                               "is ", ", but must not be nan!");
           }
           return true;
         }
