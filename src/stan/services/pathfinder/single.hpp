#ifndef STAN_SERVICES_PATHFINDER_SINGLE_HPP
#define STAN_SERVICES_PATHFINDER_SINGLE_HPP

#include <stan/callbacks/interrupt.hpp>
#include <stan/callbacks/logger.hpp>
#include <stan/callbacks/writer.hpp>
#include <stan/io/var_context.hpp>
#include <stan/optimization/bfgs.hpp>
#include <stan/optimization/lbfgs_update.hpp>
#include <stan/services/error_codes.hpp>
#include <stan/services/util/initialize.hpp>
#include <stan/services/util/create_rng.hpp>
#include <tbb/parallel_for.h>
#include <fstream>
#include <iostream>
#include <iomanip>
#include <string>
#include <vector>
#include <mutex>

#define STAN_DEBUG_PATH_ALL false
#define STAN_DEBUG_PATH_POST_LBFGS false || STAN_DEBUG_PATH_ALL
#define STAN_DEBUG_PATH_TAYLOR_APPX false || STAN_DEBUG_PATH_ALL
#define STAN_DEBUG_PATH_ELBO_DRAWS true || STAN_DEBUG_PATH_ALL
#define STAN_DEBUG_PATH_CURVE_CHECK false || STAN_DEBUG_PATH_ALL
<<<<<<< HEAD
#define STAN_DEBUG_PATH_BEST_ELBO true || STAN_DEBUG_PATH_ALL
=======
#define STAN_DEBUG_PATH_BEST_ELBO false || STAN_DEBUG_PATH_ALL
>>>>>>> 76cecceb
#define STAN_DEBUG_PATH_ITERS STAN_DEBUG_PATH_ALL || STAN_DEBUG_PATH_POST_LBFGS || STAN_DEBUG_PATH_TAYLOR_APPX || STAN_DEBUG_PATH_ELBO_DRAWS || STAN_DEBUG_PATH_CURVE_CHECK || STAN_DEBUG_PATH_BEST_ELBO

namespace stan {
namespace services {
namespace optimize {

template <typename T1, typename T2>
inline auto crossprod(T1&& x, T2&& y) {
  return x.transpose() * y;
}

template <typename T1>
inline Eigen::MatrixXd crossprod(T1&& x) {
  return Eigen::MatrixXd(x.cols(), x.cols())
      .setZero()
      .selfadjointView<Eigen::Lower>()
      .rankUpdate(x.adjoint());
}

template <typename T1, typename T2>
inline auto tcrossprod(T1&& x, T2&& y) {
  return x * y.transpose();
}

template <typename T1>
inline Eigen::MatrixXd tcrossprod(T1&& x) {
  return Eigen::MatrixXd(x.rows(), x.rows())
      .setZero()
      .selfadjointView<Eigen::Lower>()
      .rankUpdate(x);
}

template <typename EigVec1, typename EigVec2>
inline Eigen::MatrixXd std_vec_matrix_times_diagonal(
    const std::vector<EigVec1>& y_buff, const EigVec2& alpha) {
  Eigen::MatrixXd ret(y_buff.size(), alpha.size());
  for (Eigen::Index i = 0; i < y_buff.size(); ++i) {
    ret.row(i) = y_buff[i].array() * alpha.array();
  }
  return ret;
}

template <typename EigVec1, typename EigVec2>
inline Eigen::VectorXd std_vec_matrix_crossprod_vector(
    const std::vector<EigVec1>& y_buff, const EigVec2& x) {
  Eigen::VectorXd ret(y_buff[0].size());
  ret.setZero();
  for (Eigen::Index i = 0; i < y_buff.size(); ++i) {
    ret.noalias() += y_buff[i] * x[i];
  }
  return ret;
}

template <typename EigVec1, typename EigVec2>
inline Eigen::MatrixXd std_vec_matrix_mul_vector(
    const std::vector<EigVec1>& y_buff, const EigVec2& alpha) {
  Eigen::VectorXd ret(y_buff.size());
  for (Eigen::Index i = 0; i < y_buff.size(); ++i) {
    ret(i) = y_buff[i].dot(alpha);
  }
  return ret;
}

inline bool is_nan(double x) {
  return x == std::numeric_limits<double>::quiet_NaN();
}

inline bool is_infinite(double x) {
  return x == std::numeric_limits<double>::infinity();
}

template <typename EigMat, stan::require_matrix_t<EigMat>* = nullptr>
inline Eigen::Array<bool, -1, 1> check_curvatures(const EigMat& Yk,
                                                  const EigMat& Sk) {
  auto Dk = (Yk.array() * Sk.array()).colwise().sum().eval();
  auto thetak = (Yk.array().square().colwise().sum() / Dk).abs().eval();
  if (STAN_DEBUG_PATH_CURVE_CHECK) {
    std::cout << "\n Check Dk: \n" << Dk.transpose() << "\n";
    std::cout << "\n Check thetak: \n" << thetak.transpose() << "\n";
  }
  return (Dk > 0 && thetak <= 1e12);
}

/**
 * eq 4.9
 * Gilbert, J.C., Lemaréchal, C. Some numerical experiments with
 * variable-storage quasi-Newton algorithms. Mathematical Programming 45,
 * 407–435 (1989). https://doi.org/10.1007/BF01589113
 */
template <typename EigVec1, typename EigVec2, typename EigVec3>
inline auto form_diag(const EigVec1& alpha_init, const EigVec2& Yk,
                      const EigVec3& Sk) {
  double y_alpha_y = (Yk.dot(alpha_init.asDiagonal() * Yk));
  double y_s = Yk.dot(Sk);
  double s_inv_alpha_s
      = Sk.dot(alpha_init.array().inverse().matrix().asDiagonal() * Sk);
  return y_s
         / (y_alpha_y / alpha_init.array() + Yk.array().square()
            - (y_alpha_y / s_inv_alpha_s)
                  * (Sk.array() / alpha_init.array()).square());
}

struct taylor_approx_t {
  Eigen::VectorXd x_center;
  double logdetcholHk;
  Eigen::MatrixXd L_approx;
  Eigen::MatrixXd Qk;
  bool use_full;
};

struct elbo_est_t {
  double elbo;
  int fn_calls_DIV;
  Eigen::MatrixXd repeat_draws;
  Eigen::VectorXd fn_draws;
  Eigen::VectorXd lp_approx_draws;
};

template <typename Generator>
inline auto get_rnorm_and_draws(Generator& rnorm,
                                const taylor_approx_t& taylor_approx,
                                const Eigen::VectorXd& alpha) {
  Eigen::MatrixXd u = rnorm().eval();
  if (taylor_approx.use_full) {
    Eigen::MatrixXd u2 = crossprod(taylor_approx.L_approx, u).colwise()
                         + taylor_approx.x_center;
    return std::make_tuple(std::move(u), std::move(u2));
  } else {
    Eigen::MatrixXd u1 = crossprod(taylor_approx.Qk, u);
    Eigen::MatrixXd u2
        = (alpha.array().sqrt().matrix().asDiagonal()
           * (taylor_approx.Qk * crossprod(taylor_approx.L_approx, u1)
              + (u - taylor_approx.Qk * u1)))
              .colwise()
          + taylor_approx.x_center;
    return std::make_tuple(std::move(u), std::move(u2));
  }
}

template <typename F>
inline auto calc_lp_fun(F&& fn, const Eigen::MatrixXd& samples) {
  int draw_ind = 1;
  int fn_calls_DIV = 0;
  Eigen::VectorXd f_test_elbo_draws(samples.cols());
  Eigen::VectorXd u2_col;
  try {
    for (Eigen::Index i = 0; i < samples.cols(); ++i) {
      u2_col = samples.col(i);
      f_test_elbo_draws(i) = fn(u2_col);
      ++fn_calls_DIV;
    }
  } catch (...) {
    // TODO: Actually catch errors
  }
  return f_test_elbo_draws;
}

template <typename SamplePkg, typename F, typename BaseRNG>
inline auto est_elbo_draws(const SamplePkg& taylor_approx, size_t num_samples,
                           const Eigen::VectorXd& alpha, F&& fn,
                           BaseRNG&& rnorm) {
  const auto param_size = taylor_approx.x_center.size();
  int draw_ind = 1;
  int fn_calls_DIV = 0;
  auto tuple_u = get_rnorm_and_draws(rnorm, taylor_approx, alpha);
  Eigen::VectorXd f_test_elbo_draws(num_samples);
  Eigen::VectorXd u2_col;
  try {
    for (Eigen::Index i = 0; i < num_samples; ++i) {
      u2_col = std::get<1>(tuple_u).col(i);
      f_test_elbo_draws(i) = fn(u2_col);
      ++fn_calls_DIV;
    }
  } catch (...) {
    // TODO: Actually catch errors
  }
  //  std::cout << "\nf_test_elbo_draws: \n" << f_test_elbo_draws << "\n";
  Eigen::VectorXd lp_approx_draws
      = -taylor_approx.logdetcholHk
        - 0.5 * std::get<0>(tuple_u).array().square().colwise().sum()
        - 0.5 * param_size * log(2 * stan::math::pi());
  //### Divergence estimation ###
  double ELBO = -f_test_elbo_draws.mean() - lp_approx_draws.mean();
  if (STAN_DEBUG_PATH_ELBO_DRAWS) {
    Eigen::IOFormat CommaInitFmt(Eigen::StreamPrecision, 0, " ", ", ", "\n", "",
                                 "", " ");
    std::cout << "logdetcholHk: " << taylor_approx.logdetcholHk << "\n";
    std::cout << "ELBO: " << ELBO << "\n";
    std::cout << "repeat_draws: \n"
              << std::get<1>(tuple_u).transpose().eval().format(CommaInitFmt)
              << "\n";
    /*std::cout << "random_stuff: \n"
              << std::get<0>(tuple_u).transpose().eval().format(CommaInitFmt)
              << "\n";*/
    std::cout << "lp_approx_draws: \n"
              << lp_approx_draws.transpose().eval().format(CommaInitFmt) << "\n";
    std::cout << "fn_call: \n"
              << f_test_elbo_draws.transpose().eval().format(CommaInitFmt) << "\n";
  }
  return ELBO;
}

template <typename SamplePkg, typename BaseRNG>
inline auto approximation_samples(const SamplePkg& taylor_approx,
                                  size_t num_samples,
                                  const Eigen::VectorXd& alpha,
                                  BaseRNG&& rnorm) {
  const Eigen::Index num_params = taylor_approx.x_center.size();
  auto tuple_u = get_rnorm_and_draws(rnorm, taylor_approx, alpha);
  auto&& u2 = std::get<1>(tuple_u);
  // TODO: Inline this on the bottom row
  Eigen::VectorXd lp_approx_draws
      = -taylor_approx.logdetcholHk
        - 0.5 * std::get<0>(std::move(tuple_u)).array().square().colwise().sum()
        - 0.5 * num_params * log(2 * stan::math::pi());
  return std::make_tuple(std::move(std::get<1>(std::move(tuple_u))),
                         std::move(lp_approx_draws));
}

template <typename EigVec, typename Buff>
inline auto construct_taylor_approximation_full(const Buff& Ykt_mat,
                                                const Eigen::VectorXd& alpha,
                                                const Eigen::VectorXd& Dk,
                                                const Eigen::MatrixXd& ninvRST,
                                                const EigVec& point_est,
                                                const EigVec& grad_est) {
  Eigen::IOFormat CommaInitFmt(Eigen::StreamPrecision, 0, ", ", ", ", "\n", "",
                               "", " ");

  if (STAN_DEBUG_PATH_TAYLOR_APPX) {
    std::cout << "---Full---\n";

    std::cout << "Alpha: \n" << alpha.format(CommaInitFmt) << "\n";
    std::cout << "ninvRST: \n" << ninvRST.format(CommaInitFmt) << "\n";
    std::cout << "Dk: \n" << Dk.format(CommaInitFmt) << "\n";
    std::cout << "Point: \n" << point_est.format(CommaInitFmt) << "\n";
    std::cout << "grad: \n" << grad_est.format(CommaInitFmt) << "\n";
  }
  Eigen::MatrixXd y_tcrossprod_alpha
      = tcrossprod(std_vec_matrix_times_diagonal(
            Ykt_mat, alpha.array().sqrt().matrix().eval()))
        * ninvRST;
  // std::cout << "y_tcrossprod_alpha: \n" << y_tcrossprod_alpha << "\n";
  const auto dk_min_size
      = std::min(y_tcrossprod_alpha.rows(), y_tcrossprod_alpha.cols());
  y_tcrossprod_alpha += Dk.head(dk_min_size).asDiagonal();
  // std::cout << "y_tcrossprod_alpha2: \n" << y_tcrossprod_alpha << "\n";

  Eigen::MatrixXd y_mul_alpha = std_vec_matrix_times_diagonal(Ykt_mat, alpha);
  Eigen::MatrixXd Hk = crossprod(y_mul_alpha, ninvRST)
                       + crossprod(ninvRST, y_mul_alpha)
                       + crossprod(ninvRST, y_tcrossprod_alpha);
  // std::cout << "Hk: " << Hk.format(CommaInitFmt) << "\n";
  Hk += alpha.asDiagonal();
  // std::cout << "Hk2: " << Hk.format(CommaInitFmt) << "\n";
  Eigen::MatrixXd L_hk = Hk.llt().matrixL();
  // std::cout << "L_approx: \n" << cholHk.format(CommaInitFmt) << "\n";
  double logdetcholHk = 2.0 * L_hk.diagonal().array().abs().log().sum();

  Eigen::VectorXd x_center = point_est - Hk * grad_est;
  if (STAN_DEBUG_PATH_TAYLOR_APPX) {
    std::cout << "---Full---\n";

    std::cout << "Hk: " << Hk.format(CommaInitFmt) << "\n";
    std::cout << "L_approx: \n" << L_hk.format(CommaInitFmt) << "\n";
    std::cout << "logdetcholHk: \n" << logdetcholHk << "\n";
    std::cout << "x_center: \n" << x_center.format(CommaInitFmt) << "\n";
  }
  return taylor_approx_t{std::move(x_center), logdetcholHk, std::move(L_hk),
                         Eigen::MatrixXd(0, 0), true};
}

template <typename EigVec, typename Buff>
inline auto construct_taylor_approximation_sparse(
    const Buff& Ykt_mat, const Eigen::VectorXd& alpha,
    const Eigen::VectorXd& Dk, const Eigen::MatrixXd& ninvRST,
    const EigVec& point_est, const EigVec& grad_est) {
  const Eigen::Index current_history_size = Ykt_mat.size();
  Eigen::MatrixXd y_mul_sqrt_alpha = std_vec_matrix_times_diagonal(
      Ykt_mat, alpha.array().sqrt().matrix().eval());
  Eigen::MatrixXd Wkbart(Ykt_mat.size() + ninvRST.rows(), alpha.size());
  Wkbart.topRows(Ykt_mat.size()) = y_mul_sqrt_alpha;
  Wkbart.bottomRows(ninvRST.rows())
      = ninvRST * alpha.array().inverse().sqrt().matrix().asDiagonal();

  Eigen::MatrixXd Mkbar(2 * current_history_size, 2 * current_history_size);
  Mkbar.topLeftCorner(current_history_size, current_history_size).setZero();
  Mkbar.topRightCorner(current_history_size, current_history_size)
      = Eigen::MatrixXd::Identity(current_history_size, current_history_size);
  Mkbar.bottomLeftCorner(current_history_size, current_history_size)
      = Eigen::MatrixXd::Identity(current_history_size, current_history_size);
  Eigen::MatrixXd y_tcrossprod_alpha = tcrossprod(y_mul_sqrt_alpha);
  y_tcrossprod_alpha += Dk.asDiagonal();
  Mkbar.bottomRightCorner(current_history_size, current_history_size)
      = y_tcrossprod_alpha;
  Wkbart.transposeInPlace();
  Eigen::HouseholderQR<Eigen::Ref<decltype(Wkbart)>> qr(Wkbart);
  const auto min_size = std::min(Wkbart.rows(), Wkbart.cols());
  Eigen::MatrixXd Rkbar = qr.matrixQR().topLeftCorner(min_size, Wkbart.cols());
  Rkbar.triangularView<Eigen::StrictlyLower>().setZero();
  Eigen::MatrixXd Qk
      = qr.householderQ() * Eigen::MatrixXd::Identity(Wkbart.rows(), min_size);
  Eigen::MatrixXd L_approx
      = (Rkbar * Mkbar * Rkbar.transpose()
         + Eigen::MatrixXd::Identity(Rkbar.rows(), Rkbar.rows()))
            .llt()
            .matrixL();
  double logdetcholHk = L_approx.diagonal().array().abs().log().sum()
                        + 0.5 * alpha.array().log().sum();
  Eigen::VectorXd ninvRSTg = ninvRST * grad_est;
  Eigen::VectorXd alpha_mul_grad = (alpha.array() * grad_est.array()).matrix();
  Eigen::VectorXd x_center_tmp
      = alpha_mul_grad
        + (alpha.array()
           * std_vec_matrix_crossprod_vector(Ykt_mat, ninvRSTg).array())
              .matrix()
        + crossprod(ninvRST, std_vec_matrix_mul_vector(Ykt_mat, alpha_mul_grad))
        + crossprod(ninvRST, y_tcrossprod_alpha * ninvRSTg);

  Eigen::VectorXd x_center = point_est - x_center_tmp;

  Eigen::IOFormat CommaInitFmt(Eigen::StreamPrecision, 0, ", ", ", ", "\n", "",
                               "", " ");
  if (STAN_DEBUG_PATH_TAYLOR_APPX) {
    std::cout << "---Sparse---\n";
    std::cout << "Full QR: " << qr.matrixQR().format(CommaInitFmt) << "\n";
    std::cout << "Qk: \n" << Qk.format(CommaInitFmt) << "\n";
    std::cout << "L_approx: \n" << L_approx.format(CommaInitFmt) << "\n";
    std::cout << "logdetcholHk: \n" << logdetcholHk << "\n";
    std::cout << "Mkbar: \n" << Mkbar.format(CommaInitFmt) << "\n";
    std::cout << "Wkbar: \n" << Wkbart.format(CommaInitFmt) << "\n";
    std::cout << "x_center: \n" << x_center.format(CommaInitFmt) << "\n";
    std::cout << "NinvRST: " << ninvRST.format(CommaInitFmt) << "\n";
    std::cout << "Rkbar: " << Rkbar.format(CommaInitFmt) << "\n";
  }
  return taylor_approx_t{std::move(x_center), logdetcholHk, std::move(L_approx),
                         std::move(Qk), false};
}

template <typename EigVec, typename Buff>
inline auto construct_taylor_approximation(const Buff& Ykt_mat,
                                           const EigVec& alpha,
                                           const Eigen::VectorXd& Dk,
                                           const Eigen::MatrixXd& ninvRST,
                                           const EigVec& point_est,
                                           const EigVec& grad_est) {
  // If twice the current history size is larger than the number of params
  // use a sparse approximation
  if (2 * Ykt_mat.size() > Ykt_mat[0].size()) {
    return construct_taylor_approximation_full(Ykt_mat, alpha, Dk, ninvRST,
                                               point_est, grad_est);
  } else {
    return construct_taylor_approximation_sparse(Ykt_mat, alpha, Dk, ninvRST,
                                                 point_est, grad_est);
  }
}

template <bool ReturnLpSamples, typename EigMat, typename EigVec,
          std::enable_if_t<ReturnLpSamples>* = nullptr>
inline auto ret_pathfinder(int return_code, EigVec&& lp_ratio, EigMat&& samples) {
  return std::make_tuple(return_code, std::forward<EigVec>(lp_ratio), std::forward<EigMat>(samples));
}

template <bool ReturnLpSamples, typename EigMat, typename EigVec,
          std::enable_if_t<!ReturnLpSamples>* = nullptr>
inline auto ret_pathfinder(int return_code, EigVec&& lp_ratio, EigMat&& samples) {
  return return_code;
}

/**
 * Runs the L-BFGS algorithm for a model.
 *
 * @tparam Model A model implementation
 * @param[in] model ($log p$ in paper) Input model to test (with data already
 * instantiated)
 * @param[in] init ($\pi_0$ in paper) var context for initialization
 * @param[in] random_seed random seed for the random number generator
 * @param[in] path path id to advance the pseudo random number generator
 * @param[in] init_radius radius to initialize
 * @param[in] history_size  (J in paper) amount of history to keep for L-BFGS
 * @param[in] init_alpha line search step size for first iteration
 * @param[in] tol_obj convergence tolerance on absolute changes in
 *   objective function value
 * @param[in] tol_rel_obj ($\tau^{rel}$ in paper) convergence tolerance on
 * relative changes in objective function value
 * @param[in] tol_grad convergence tolerance on the norm of the gradient
 * @param[in] tol_rel_grad convergence tolerance on the relative norm of
 *   the gradient
 * @param[in] tol_param convergence tolerance on changes in parameter
 *   value
 * @param[in] num_iterations (L in paper) maximum number of iterations
 * @param[in] num_draws_elbo (K in paper) number of MC draws to evaluate ELBO
 * @param[in] num_draws (M in paper) number of approximate posterior draws to
 * return
 * @param[in] save_iterations indicates whether all the iterations should
 *   be saved to the parameter_writer
 * @param[in] refresh how often to write output to logger
 * @param[in,out] interrupt callback to be called every iteration
 * @param[in,out] logger Logger for messages
 * @param[in,out] init_writer Writer callback for unconstrained inits
 * @param[in,out] parameter_writer output for parameter values
 * @return error_codes::OK if successful
 *
 * The Steps for pathfinder are
 * 1. Sample initial parameters
 * 2. Run L-BFGS to return optimization path for parameters, gradients of
 * objective function, and factorization of covariance estimation
 * 3. For each L-BFGS iteration `num_iterations`
 *  3a. Run BFGS-Sample to get `num_elbo_draws` draws from normal approximation
 * and log density of draws in the approximate normal distribution
 *  3b. Calculate a vector of size `num_elbo_draws` joint log probability given
 * normal approximation
 *  3c. Calculate ELBO given 3a and 3b
 * 4. Find $l \in L$ that maximizes ELBO $l^* = arg max_l ELBO^(l)$.
 * 5. Run bfgs-Sample to return `num_draws` draws from ELBO-maximizing normal
 * approx and log density of draws in ELBO-maximizing normal approximation.
 *
 */
template <bool ReturnLpSamples = false, class Model, typename DiagnosticWriter,
          typename ParamWriter>
inline auto pathfinder_lbfgs_single(
    Model& model, const stan::io::var_context& init, unsigned int random_seed,
    unsigned int path, double init_radius, int history_size, double init_alpha,
    double tol_obj, double tol_rel_obj, double tol_grad, double tol_rel_grad,
    double tol_param, int num_iterations, bool save_iterations, int refresh,
    callbacks::interrupt& interrupt, size_t num_elbo_draws, size_t num_draws,
    size_t num_threads, callbacks::logger& logger,
    callbacks::writer& init_writer, ParamWriter& parameter_writer,
    DiagnosticWriter& diagnostic_writer) {
  Eigen::IOFormat CommaInitFmt(Eigen::StreamPrecision, 0, ", ", ", ", "\n", "",
                               "", " ");

  // callbacks::writer& diagnostic_writer) {
  boost::ecuyer1988 rng
      = util::create_rng<boost::ecuyer1988>(random_seed, path);

  std::vector<int> disc_vector;
  // 1. Sample initial parameters
  std::vector<double> cont_vector = util::initialize<false>(
      model, init, rng, init_radius, false, logger, init_writer);
  const auto param_size = cont_vector.size();

  // Setup LBFGS
  std::stringstream lbfgs_ss;
  stan::optimization::LSOptions<double> ls_opts;
  ls_opts.alpha0 = init_alpha;
  stan::optimization::ConvergenceOptions<double> conv_opts;
  conv_opts.tolAbsF = tol_obj;
  conv_opts.tolRelF = tol_rel_obj;
  conv_opts.tolAbsGrad = tol_grad;
  conv_opts.tolRelGrad = tol_rel_grad;
  conv_opts.tolAbsX = tol_param;
  conv_opts.maxIts = num_iterations;
  using lbfgs_update_t
      = stan::optimization::LBFGSUpdate<double, Eigen::Dynamic>;
  lbfgs_update_t lbfgs_update(history_size);
  using Optimizer = stan::optimization::BFGSLineSearch<Model, lbfgs_update_t>;
  Optimizer lbfgs(model, cont_vector, disc_vector, std::move(ls_opts),
                  std::move(conv_opts), std::move(lbfgs_update), &lbfgs_ss);

  std::stringstream initial_msg;
  initial_msg << "Initial log joint probability = " << lbfgs.logp();
  logger.info(initial_msg);

  std::vector<std::string> names;
  model.constrained_param_names(names, true, true);
  names.push_back("lp__");
  parameter_writer(names);
  diagnostic_writer(names);
  /*
   * 2. Run L-BFGS to return optimization path for parameters, gradients of
   * objective function, and factorization of covariance estimation
   */
  std::vector<std::tuple<Eigen::VectorXd, Eigen::VectorXd>> lbfgs_iters;
  int ret = 0;
  Eigen::MatrixXd param_mat(param_size, num_iterations);
  Eigen::MatrixXd grad_mat(param_size, num_iterations);
  {
    std::vector<double> g1;
    double blah = stan::model::log_prob_grad<true, true>(model, cont_vector,
                                                         disc_vector, g1);

    lbfgs_iters.emplace_back(
        Eigen::Map<Eigen::VectorXd>(cont_vector.data(), param_size),
        Eigen::Map<Eigen::VectorXd>(g1.data(), g1.size()));

    param_mat.col(0)
        = Eigen::Map<Eigen::VectorXd>(cont_vector.data(), param_size);
    grad_mat.col(0) = Eigen::Map<Eigen::VectorXd>(g1.data(), param_size);
  }
  int actual_num_iters = 0;
  while (ret == 0) {
    std::stringstream msg;
    interrupt();
    if (refresh > 0
        && (lbfgs.iter_num() == 0 || ((lbfgs.iter_num() + 1) % refresh == 0)))
      logger.info(
          "    Iter"
          "      log prob"
          "        ||dx||"
          "      ||grad||"
          "       alpha"
          "      alpha0"
          "  # evals"
          "  Notes ");
    ret = lbfgs.step();
    double lp = lbfgs.logp();
    lbfgs.params_r(cont_vector);

    if (refresh > 0
        && (ret != 0 || !lbfgs.note().empty() || lbfgs.iter_num() == 0
            || ((lbfgs.iter_num() + 1) % refresh == 0))) {
      std::stringstream msg;
      msg << " " << std::setw(7) << lbfgs.iter_num() << " ";
      msg << " " << std::setw(12) << std::setprecision(6) << lp << " ";
      msg << " " << std::setw(12) << std::setprecision(6)
          << lbfgs.prev_step_size() << " ";
      msg << " " << std::setw(12) << std::setprecision(6)
          << lbfgs.curr_g().norm() << " ";
      msg << " " << std::setw(10) << std::setprecision(4) << lbfgs.alpha()
          << " ";
      msg << " " << std::setw(10) << std::setprecision(4) << lbfgs.alpha0()
          << " ";
      msg << " " << std::setw(7) << lbfgs.grad_evals() << " ";
      msg << " " << lbfgs.note() << " ";
      logger.info(msg);
    }

    if (lbfgs_ss.str().length() > 0) {
      logger.info(lbfgs_ss);
      lbfgs_ss.str("");
    }
    lbfgs_iters.emplace_back(lbfgs.curr_x(), lbfgs.curr_g());
    ++actual_num_iters;
    param_mat.col(actual_num_iters) = lbfgs.curr_x();
    grad_mat.col(actual_num_iters) = lbfgs.curr_g();
    if (msg.str().length() > 0) {
      logger.info(msg);
    }
  }
  // 3. For each L-BFGS iteration `num_iterations`
  Eigen::MatrixXd Ykt_diff = grad_mat.middleCols(1, actual_num_iters)
                             - grad_mat.leftCols(actual_num_iters);
  Eigen::MatrixXd Skt_diff = param_mat.middleCols(1, actual_num_iters)
                             - param_mat.leftCols(actual_num_iters);
  Eigen::Index best_E;
  double elbo_max = std::numeric_limits<double>::lowest();
  elbo_est_t DIV_fit_best;
  taylor_approx_t taylor_approx_best;
  size_t winner = 0;
  size_t num_curves_correct = 0;
  Eigen::MatrixXd alpha_mat(param_size, actual_num_iters);
  Eigen::Matrix<bool, -1, 1> check_curvatures_vec
      = check_curvatures(Ykt_diff, Skt_diff);
  if (check_curvatures_vec[0]) {
    alpha_mat.col(0) = form_diag(Eigen::Matrix<double, -1, 1>::Ones(param_size),
                                 Ykt_diff.col(0), Skt_diff.col(0));

  } else {
    alpha_mat.col(0).setOnes();
  }
  for (Eigen::Index iter = 1; iter < actual_num_iters; iter++) {
    if (STAN_DEBUG_PATH_CURVE_CHECK) {
      std::cout << "\n---Curve " << iter << "----\n";
    }
    if (check_curvatures_vec[iter]) {
      alpha_mat.col(iter) = form_diag(alpha_mat.col(iter - 1),
                                      Ykt_diff.col(iter), Skt_diff.col(iter));
    } else {
      alpha_mat.col(iter) = alpha_mat.col(iter - 1);
    }
  }
  if (STAN_DEBUG_PATH_POST_LBFGS) {
    std::cout << "\n Alpha mat: "
              << alpha_mat.transpose().eval().format(CommaInitFmt) << "\n";
    std::cout << "\n Ykt_diff mat: "
              << Ykt_diff.transpose().eval().format(CommaInitFmt) << "\n";
    std::cout << "\n grad mat: "
              << grad_mat.leftCols(actual_num_iters)
                     .transpose()
                     .eval()
                     .format(CommaInitFmt)
              << "\n";
    std::cout << "\n Skt_diff mat: "
              << Skt_diff.transpose().eval().format(CommaInitFmt) << "\n";
    std::cout << "\n param mat: "
              << param_mat.leftCols(actual_num_iters)
                     .transpose()
                     .eval()
                     .format(CommaInitFmt)
              << "\n";
  }
  std::vector<boost::ecuyer1988> rng_vec;
  for (Eigen::Index iter = 0; iter < actual_num_iters - 1; iter++) {
    rng_vec.emplace_back(
        util::create_rng<boost::ecuyer1988>(random_seed, path + iter));
  }

  auto fn = [&model](auto&& u) {
    return -model.template log_prob<false, true>(u, 0);
  };

  // NOTE: We always push the first one no matter what
  check_curvatures_vec[0] = true;
  std::mutex update_best_mutex;
  //    for (Eigen::Index iter = 0; iter < actual_num_iters - 1; iter++) {

  tbb::parallel_for(
      tbb::blocked_range<int>(0, actual_num_iters - 1),
      [&](tbb::blocked_range<int> r) {
        for (int iter = r.begin(); iter < r.end(); ++iter) {
          if (STAN_DEBUG_PATH_ITERS) {
            std::cout << "\n------------ Iter: " << iter << "------------\n";
          }
          boost::variate_generator<boost::ecuyer1988&,
                                   boost::normal_distribution<>>
              rand_unit_gaus(rng_vec[iter], boost::normal_distribution<>());
          auto rnorm = [&rand_unit_gaus, num_params = param_size,
                        num_samples = num_elbo_draws]() {
            return Eigen::MatrixXd::NullaryExpr(
                num_params, num_samples,
                [&rand_unit_gaus]() { return rand_unit_gaus(); });
          };
          auto Ykt = Ykt_diff.col(iter);
          auto Skt = Skt_diff.col(iter);
          auto alpha = alpha_mat.col(iter);
          std::vector<size_t> ys_cols;
          const size_t curr_hist_size3
              = iter < history_size ? iter + 1 : history_size;
          {
            for (Eigen::Index end_iter = iter; end_iter >= 0; --end_iter) {
              if (check_curvatures_vec[end_iter]) {
                ys_cols.push_back(end_iter);
              }
              if (ys_cols.size() == history_size) {
                break;
              }
            }
          }
          std::vector<decltype(Ykt_diff.col(0))> Ykt_h;
          std::vector<decltype(Skt_diff.col(0))> Skt_h;
          std::for_each(
              ys_cols.rbegin(), ys_cols.rend(),
              [&Ykt_h, &Skt_h, &Ykt_diff, &Skt_diff](const size_t idx) {
                Ykt_h.push_back(Ykt_diff.col(idx));
                Skt_h.push_back(Skt_diff.col(idx));
              });
          const auto current_history_size = Ykt_h.size();
          Eigen::VectorXd Dk(current_history_size);
          for (Eigen::Index i = 0; i < current_history_size; i++) {
            Dk[i] = Ykt_h[i].dot(Skt_h[i]);
          }
          Eigen::MatrixXd Rk = Eigen::MatrixXd::Zero(current_history_size,
                                                     current_history_size);
          for (Eigen::Index s = 0; s < current_history_size; s++) {
            for (Eigen::Index i = s; i < current_history_size; i++) {
              Rk(i, s) = Skt_h[i].dot(Ykt_h[s]);
            }
          }
          Eigen::MatrixXd ninvRST;
          {
            Eigen::MatrixXd Skt_mat(param_size, current_history_size);
            for (Eigen::Index i = 0; i < current_history_size; ++i) {
              Skt_mat.col(i) = Skt_h[i];
            }
            Skt_mat.transposeInPlace();
            if (STAN_DEBUG_PATH_ITERS) {
              std::cout << "\nRk: \n" << Rk << "\n";
              std::cout << "\nSkt: \n" << Skt_mat << "\n";
            }
            Rk.triangularView<Eigen::Lower>().solveInPlace(Skt_mat);
            if (STAN_DEBUG_PATH_ITERS) {
              std::cout << "\nninvRST: \n" << Skt_mat << "\n";
            }
            ninvRST = -std::move(Skt_mat);
          }
          /**
           * 3a. Run BFGS-Sample to get `num_elbo_draws` draws from normal
           * approximation and log density of draws in the approximate normal
           * distribution
           */
          taylor_approx_t taylor_appx_tuple = construct_taylor_approximation(
              Ykt_h, alpha, Dk, ninvRST, param_mat.col(iter),
              grad_mat.col(iter));

          auto elbo = est_elbo_draws(taylor_appx_tuple, num_elbo_draws, alpha,
                                     fn, rnorm);
          // TODO: Calculate total function calls
          // fn_call = fn_call + DIV_fit$fn_calls_DIV
          // DIV_ls = c(DIV_ls, DIV_fit$elbo)
          //  4. Find $l \in L$ that maximizes ELBO $l^* = arg max_l ELBO^(l)$.
          {
            std::lock_guard<std::mutex> guard(update_best_mutex);
            if (STAN_DEBUG_PATH_BEST_ELBO) {
              // std::cout << "elbo curr: " << DIV_fit.elbo << "\n";
              std::cout << "elbo best: " << elbo_max << "\n";
            }
            if (elbo > elbo_max) {
              elbo_max = elbo;
              taylor_approx_best = std::move(taylor_appx_tuple);
              best_E = iter;
            }
          }
        }
      });
  // std::cout << "Winner: " << best_E << "\n";
  boost::variate_generator<boost::ecuyer1988&, boost::normal_distribution<>>
      rand_unit_gaus(rng, boost::normal_distribution<>());
  auto rnorm
      = [&rand_unit_gaus, num_params = param_size, num_samples = num_draws]() {
          return Eigen::MatrixXd::NullaryExpr(
              num_params, num_samples,
              [&rand_unit_gaus]() { return rand_unit_gaus(); });
        };
  auto draws_tuple = approximation_samples(taylor_approx_best, num_draws,
                                           alpha_mat.col(best_E), rnorm);
  auto&& draws_mat = std::get<0>(draws_tuple);
  auto&& lp_vec = std::get<1>(draws_tuple);
  Eigen::VectorXd unconstrained_draws;
  Eigen::VectorXd constrained_draws1;
  Eigen::VectorXd constrained_draws2(names.size());
  Eigen::MatrixXd constrainted_draws_mat(names.size() - 1, draws_mat.cols());
  for (Eigen::Index i = 0; i < draws_mat.cols(); ++i) {
    unconstrained_draws = draws_mat.col(i);
    model.write_array(rng, unconstrained_draws, constrained_draws1);
    constrainted_draws_mat.col(i) = constrained_draws1;
    constrained_draws2.head(names.size() - 1) = constrained_draws1;
    constrained_draws2(constrained_draws2.size() - 1) = lp_vec(i);
    parameter_writer(constrained_draws2);
  }
  Eigen::Array<double, -1, 1> lp_ratio = calc_lp_fun(fn, draws_mat) - lp_vec;
  return ret_pathfinder<ReturnLpSamples>(1, std::move(lp_ratio), std::move(constrainted_draws_mat));
}

}  // namespace optimize
}  // namespace services
}  // namespace stan
#endif<|MERGE_RESOLUTION|>--- conflicted
+++ resolved
@@ -21,13 +21,9 @@
 #define STAN_DEBUG_PATH_ALL false
 #define STAN_DEBUG_PATH_POST_LBFGS false || STAN_DEBUG_PATH_ALL
 #define STAN_DEBUG_PATH_TAYLOR_APPX false || STAN_DEBUG_PATH_ALL
-#define STAN_DEBUG_PATH_ELBO_DRAWS true || STAN_DEBUG_PATH_ALL
+#define STAN_DEBUG_PATH_ELBO_DRAWS false || STAN_DEBUG_PATH_ALL
 #define STAN_DEBUG_PATH_CURVE_CHECK false || STAN_DEBUG_PATH_ALL
-<<<<<<< HEAD
-#define STAN_DEBUG_PATH_BEST_ELBO true || STAN_DEBUG_PATH_ALL
-=======
 #define STAN_DEBUG_PATH_BEST_ELBO false || STAN_DEBUG_PATH_ALL
->>>>>>> 76cecceb
 #define STAN_DEBUG_PATH_ITERS STAN_DEBUG_PATH_ALL || STAN_DEBUG_PATH_POST_LBFGS || STAN_DEBUG_PATH_TAYLOR_APPX || STAN_DEBUG_PATH_ELBO_DRAWS || STAN_DEBUG_PATH_CURVE_CHECK || STAN_DEBUG_PATH_BEST_ELBO
 
 namespace stan {
@@ -168,7 +164,7 @@
 }
 
 template <typename F>
-inline auto calc_lp_fun(F&& fn, const Eigen::MatrixXd& samples) {
+inline auto calc_lp_fun(F&& mod_log_prob, const Eigen::MatrixXd& samples) {
   int draw_ind = 1;
   int fn_calls_DIV = 0;
   Eigen::VectorXd f_test_elbo_draws(samples.cols());
@@ -176,7 +172,7 @@
   try {
     for (Eigen::Index i = 0; i < samples.cols(); ++i) {
       u2_col = samples.col(i);
-      f_test_elbo_draws(i) = fn(u2_col);
+      f_test_elbo_draws(i) = mod_log_prob(u2_col);
       ++fn_calls_DIV;
     }
   } catch (...) {
@@ -187,7 +183,7 @@
 
 template <typename SamplePkg, typename F, typename BaseRNG>
 inline auto est_elbo_draws(const SamplePkg& taylor_approx, size_t num_samples,
-                           const Eigen::VectorXd& alpha, F&& fn,
+                           const Eigen::VectorXd& alpha, F&& mod_log_prob,
                            BaseRNG&& rnorm) {
   const auto param_size = taylor_approx.x_center.size();
   int draw_ind = 1;
@@ -198,7 +194,7 @@
   try {
     for (Eigen::Index i = 0; i < num_samples; ++i) {
       u2_col = std::get<1>(tuple_u).col(i);
-      f_test_elbo_draws(i) = fn(u2_col);
+      f_test_elbo_draws(i) = mod_log_prob(u2_col);
       ++fn_calls_DIV;
     }
   } catch (...) {
@@ -626,7 +622,7 @@
         util::create_rng<boost::ecuyer1988>(random_seed, path + iter));
   }
 
-  auto fn = [&model](auto&& u) {
+  auto mod_log_prob = [&model](auto&& u) {
     return -model.template log_prob<false, true>(u, 0);
   };
 
@@ -714,7 +710,7 @@
               grad_mat.col(iter));
 
           auto elbo = est_elbo_draws(taylor_appx_tuple, num_elbo_draws, alpha,
-                                     fn, rnorm);
+                                     mod_log_prob, rnorm);
           // TODO: Calculate total function calls
           // fn_call = fn_call + DIV_fit$fn_calls_DIV
           // DIV_ls = c(DIV_ls, DIV_fit$elbo)
@@ -744,21 +740,23 @@
         };
   auto draws_tuple = approximation_samples(taylor_approx_best, num_draws,
                                            alpha_mat.col(best_E), rnorm);
-  auto&& draws_mat = std::get<0>(draws_tuple);
-  auto&& lp_vec = std::get<1>(draws_tuple);
+  auto&& draws_mat = std::get<0>(std::move(draws_tuple));
+  auto&& approx_lp_vec = std::get<1>(std::move(draws_tuple));
   Eigen::VectorXd unconstrained_draws;
-  Eigen::VectorXd constrained_draws1;
-  Eigen::VectorXd constrained_draws2(names.size());
-  Eigen::MatrixXd constrainted_draws_mat(names.size() - 1, draws_mat.cols());
+  Eigen::VectorXd constrained_draws_vec;
+  Eigen::MatrixXd constrainted_draws_mat(names.size(), draws_mat.cols());
   for (Eigen::Index i = 0; i < draws_mat.cols(); ++i) {
     unconstrained_draws = draws_mat.col(i);
-    model.write_array(rng, unconstrained_draws, constrained_draws1);
-    constrainted_draws_mat.col(i) = constrained_draws1;
-    constrained_draws2.head(names.size() - 1) = constrained_draws1;
-    constrained_draws2(constrained_draws2.size() - 1) = lp_vec(i);
-    parameter_writer(constrained_draws2);
-  }
-  Eigen::Array<double, -1, 1> lp_ratio = calc_lp_fun(fn, draws_mat) - lp_vec;
+    model.write_array(rng, unconstrained_draws, constrained_draws_vec);
+    constrainted_draws_mat.col(i).segment(0, names.size() - 1) = constrained_draws_vec;
+    try {
+      constrainted_draws_mat.col(i)(names.size() - 1) = mod_log_prob(unconstrained_draws);
+    } catch (...) {
+      // TODO: Actually catch errors
+    }
+  }
+  parameter_writer(constrainted_draws_mat);
+  Eigen::Array<double, -1, 1> lp_ratio = constrainted_draws_mat.row(names.size() - 1).transpose() - approx_lp_vec;
   return ret_pathfinder<ReturnLpSamples>(1, std::move(lp_ratio), std::move(constrainted_draws_mat));
 }
 
