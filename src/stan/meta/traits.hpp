#ifndef __STAN__META__TRAITS_HPP__
#define __STAN__META__TRAITS_HPP__

#include <vector>
#include <boost/type_traits.hpp>

namespace stan {

  namespace agrad {
    class var;
    class vari;
  }

  /**
   * Metaprogramming struct to detect whether a given type is constant
   * in the mathematical sense (not the C++ <code>const</code>
   * sense). If the parameter type is constant, <code>value</code>
   * will be equal to <code>true</code>.
   *
   * The baseline implementation in this abstract base class is to
   * classify a type <code>T</code> as constant if it can be converted
   * (i.e., assigned) to a <code>double</code>.  This baseline should
   * be overridden for any type that should be treated as a variable.
   *
   * @tparam T Type being tested.
   */
  template <typename T>
  struct is_constant {
    /**
     * A boolean constant with equal to <code>true</code> if the
     * type parameter <code>T</code> is a mathematical constant.
     */
    enum { value = boost::is_convertible<T,double>::value };
  };

<<<<<<< HEAD
  // FIXME: use boost::type_traits::remove_all_extents to extend to array/ptr types

  /**
   * Metaprogram structure to determine the base scalar type
   * of a template argument.
   *
   * <p>This base class should be specialized for structured types.
   *
   * @tparam T Type of object.
   */
  template <typename T>
  struct scalar_type {
    /** 
     * Base scalar type for object.
     */
    typedef T type;
  };

  /**
   * Metaprogram specialization extracting the base type of
   * a standard vector recursively.
   *
   * @tparam Scalar type of vector.
   */
  template <typename T>
  struct scalar_type<std::vector<T> > {
    typedef typename scalar_type<T>::type type;
  };
      

=======
  template <typename T>
  struct var_to_vi {
    typedef T type;
  };
  template <>
  struct var_to_vi<stan::agrad::var> {
    typedef stan::agrad::vari* type;
  };

  template <typename T>
  struct is_vector {
    enum { value = 0 };
    typedef T type;
  };
  template <typename T>
  struct is_vector <std::vector<T> > {
    enum { value = 1 };
    typedef T type;
  };
  template <typename T>
  struct is_vector <const std::vector<T> > {
    enum { value = 1 };
    typedef T type;
  };

  template <typename T>
  size_t length(const T& x) { 
    if (is_vector<T>::value)
      return ((std::vector<typename is_vector<T>::type>*)&x)->size();
    else
      return 1;
  }

  template <typename T1, typename T2, typename T3>
  size_t max_size(const T1& x1, const T2& x2, const T3& x3) {
    size_t result = length(x1);
    result = result > length(x2) ? result : length(x2);
    result = result > length(x3) ? result : length(x3);
    assert((length(x1) == 1) || (length(x1) == result));
    assert((length(x2) == 1) || (length(x2) == result));
    assert((length(x3) == 1) || (length(x3) == result));
    return result;
  }

  template <typename T, bool is_vec=0>
  class AmbiguousVector {
  private:
    T x_;
  public:
    AmbiguousVector(size_t /*n*/) : x_(0) { }
    T& operator[](int /*i*/) { return x_; }
    size_t size() { return 1; }
  };
  template <typename T>
  class AmbiguousVector<T, 1> {
  private:
    std::vector<T> x_;
  public:
    AmbiguousVector(size_t n) : x_(n, 0) { }
    T& operator[](int i) { return x_[i]; }
    size_t size() { return x_.size(); }
  };

  template<typename T, bool is_vec>
  class VectorView {
  private:
    T x_;
  public:
    VectorView(T x) : x_(x) { }
    T& operator[](int /*i*/) { return x_; }
  };
  template<typename T, bool is_vec>
  class VectorView<std::vector<T>, is_vec> {
  private:
    std::vector<T>* x_;
  public:
    VectorView(std::vector<T>& x) : x_(&x) { }
    T& operator[](int i) { 
      if (is_vec)
        return (*x_)[i];
      else
        return (*x_)[0];
    }
  };
  template<typename T, bool is_vec>
  class VectorView<const std::vector<T>, is_vec> {
  private:
    const std::vector<T>* x_;
  public:
    VectorView(const std::vector<T>& x) : x_(&x) { }
    const T& operator[](int i) const { 
      if (is_vec)
        return (*x_)[i];
      else
        return (*x_)[0];
    }
  };
  template<typename T, bool is_vec>
  class VectorView<T*, is_vec> {
  private:
    T* x_;
  public:
    VectorView(T* x) : x_(x) { }
    T& operator[](int i) { 
      if (is_vec)
        return x_[i];
      else
        return *x_;
    }
  };
>>>>>>> ec479c09

}

#endif<|MERGE_RESOLUTION|>--- conflicted
+++ resolved
@@ -33,7 +33,6 @@
     enum { value = boost::is_convertible<T,double>::value };
   };
 
-<<<<<<< HEAD
   // FIXME: use boost::type_traits::remove_all_extents to extend to array/ptr types
 
   /**
@@ -63,8 +62,6 @@
     typedef typename scalar_type<T>::type type;
   };
       
-
-=======
   template <typename T>
   struct var_to_vi {
     typedef T type;
@@ -175,7 +172,6 @@
         return *x_;
     }
   };
->>>>>>> ec479c09
 
 }
 
