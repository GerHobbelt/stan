--- conflicted
+++ resolved
@@ -218,11 +218,7 @@
 
   double log_sum_weight = -std::numeric_limits<double>::infinity();
   double log_sum_accept_stat = -std::numeric_limits<double>::infinity();
-<<<<<<< HEAD
-  
-=======
-
->>>>>>> a7303762
+
   double H0 = -0.1;
   int n_leapfrog = 0;
 
@@ -238,13 +234,8 @@
   stan::callbacks::stream_logger logger(debug, info, warn, error, fatal);
 
   sampler.build_tree(3, z_propose, p_sharp_begin, p_sharp_end, rho, p_begin,
-<<<<<<< HEAD
-                     p_end, H0, 1, n_leapfrog, 
-                     log_sum_weight, log_sum_accept_stat, logger);
-=======
                      p_end, H0, 1, n_leapfrog, log_sum_weight,
                      log_sum_accept_stat, logger);
->>>>>>> a7303762
 
   EXPECT_EQ(7 * 3, sampler.rho_values.size());
 
@@ -295,11 +286,7 @@
 
   double log_sum_weight = -std::numeric_limits<double>::infinity();
   double log_sum_accept_stat = -std::numeric_limits<double>::infinity();
-<<<<<<< HEAD
-  
-=======
-
->>>>>>> a7303762
+
   double H0 = -0.1;
   int n_leapfrog = 0;
 
@@ -317,45 +304,24 @@
   bool valid_subtree = 0;
 
   sampler.z().V = -750;
-<<<<<<< HEAD
-  valid_subtree = sampler.build_tree(0, z_propose, p_sharp_begin, p_sharp_end,
-                                     rho, p_begin, p_end, H0, 1, n_leapfrog,
-                                     log_sum_weight, log_sum_accept_stat, 
-                                     logger);
-=======
   valid_subtree = sampler.build_tree(
       0, z_propose, p_sharp_begin, p_sharp_end, rho, p_begin, p_end, H0, 1,
       n_leapfrog, log_sum_weight, log_sum_accept_stat, logger);
->>>>>>> a7303762
   EXPECT_TRUE(valid_subtree);
   EXPECT_FALSE(sampler.divergent_);
 
   sampler.z().V = -250;
-<<<<<<< HEAD
-  valid_subtree = sampler.build_tree(0, z_propose, p_sharp_begin, p_sharp_end,
-                                     rho, p_begin, p_end, H0, 1, n_leapfrog,
-                                     log_sum_weight, log_sum_accept_stat, 
-                                     logger);
-=======
   valid_subtree = sampler.build_tree(
       0, z_propose, p_sharp_begin, p_sharp_end, rho, p_begin, p_end, H0, 1,
       n_leapfrog, log_sum_weight, log_sum_accept_stat, logger);
->>>>>>> a7303762
 
   EXPECT_TRUE(valid_subtree);
   EXPECT_FALSE(sampler.divergent_);
 
   sampler.z().V = 750;
-<<<<<<< HEAD
-  valid_subtree = sampler.build_tree(0, z_propose, p_sharp_begin, p_sharp_end,
-                                     rho, p_begin, p_end, H0, 1, n_leapfrog,
-                                     log_sum_weight, log_sum_accept_stat, 
-                                     logger);
-=======
   valid_subtree = sampler.build_tree(
       0, z_propose, p_sharp_begin, p_sharp_end, rho, p_begin, p_end, H0, 1,
       n_leapfrog, log_sum_weight, log_sum_accept_stat, logger);
->>>>>>> a7303762
 
   EXPECT_FALSE(valid_subtree);
   EXPECT_TRUE(sampler.divergent_);
