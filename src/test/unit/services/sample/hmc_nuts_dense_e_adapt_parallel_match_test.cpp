--- conflicted
+++ resolved
@@ -12,13 +12,10 @@
 
 static constexpr size_t num_chains = 4;
 
-<<<<<<< HEAD
 struct deleter_noop {
   template <typename T>
   constexpr void operator()(T* arg) const {}
 };
-=======
->>>>>>> 06dc7b22
 class ServicesSampleHmcNutsDenseEAdaptParMatch : public testing::Test {
  public:
   ServicesSampleHmcNutsDenseEAdaptParMatch()
@@ -101,7 +98,7 @@
 
   std::vector<Eigen::MatrixXd> par_res;
   for (int i = 0; i < num_chains; ++i) {
-    auto par_str = ss_par[i].str();
+    auto par_str = par_parameters[i].get_stream().str();
     auto sub_par_str = par_str.substr(par_str.find("Elements") - 1);
     std::istringstream sub_par_stream(sub_par_str);
     Eigen::MatrixXd par_mat
@@ -110,7 +107,7 @@
   }
   std::vector<Eigen::MatrixXd> seq_res;
   for (int i = 0; i < num_chains; ++i) {
-    auto seq_str = ss_seq[i].str();
+    auto seq_str = seq_parameters[i].get_stream().str();
     auto sub_seq_str = seq_str.substr(seq_str.find("Elements") - 1);
     std::istringstream sub_seq_stream(sub_seq_str);
     Eigen::MatrixXd seq_mat
